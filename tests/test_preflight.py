--- conflicted
+++ resolved
@@ -51,13 +51,9 @@
             "check_backups": ok_sync,
             "check_soft_delete_indexes": ok_sync,
             "check_quotas": ok_async,
-<<<<<<< HEAD
             "check_webhook_metrics": ok_async,
             "check_replica": ok_async,
-=======
-            "check_webhook_metrics": ok_sync,
-            "check_replica_gauge": ok_sync,
->>>>>>> 5899edc1
+
         },
     )
     client = TestClient(app)
@@ -81,13 +77,9 @@
             "check_backups": ok_sync,
             "check_soft_delete_indexes": ok_sync,
             "check_quotas": ok_async,
-<<<<<<< HEAD
             "check_webhook_metrics": ok_async,
             "check_replica": ok_async,
-=======
-            "check_webhook_metrics": ok_sync,
-            "check_replica_gauge": ok_sync,
->>>>>>> 5899edc1
+
         },
     )
     client = TestClient(app)
@@ -108,13 +100,9 @@
             "check_backups": ok_sync,
             "check_soft_delete_indexes": ok_sync,
             "check_quotas": ok_async,
-<<<<<<< HEAD
             "check_webhook_metrics": ok_async,
             "check_replica": ok_async,
-=======
-            "check_webhook_metrics": ok_sync,
-            "check_replica_gauge": ok_sync,
->>>>>>> 5899edc1
+
         },
     )
     client = TestClient(app)
