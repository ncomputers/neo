--- conflicted
+++ resolved
@@ -10,13 +10,10 @@
 import { StaffSupport } from './pages/StaffSupport';
 import { Changelog } from './pages/Changelog';
 import { Flags } from './pages/Flags';
-<<<<<<< HEAD
 import { FeatureFlag } from '@neo/ui';
-=======
 import { Flag } from '@neo/ui';
 import { QRPack } from './pages/QRPack';
 import { Status } from './pages/Status';
->>>>>>> 287557ee
 
 export const routes: RouteObject[] = [
   { path: '/status', element: <Status /> },
@@ -32,17 +29,13 @@
       { index: true, element: <Navigate to="/dashboard" replace /> },
       { path: 'dashboard', element: <Dashboard /> },
       { path: 'floor', element: <Floor /> },
-<<<<<<< HEAD
-=======
       { path: 'qr', element: <QRPack /> },
->>>>>>> 287557ee
       {
         path: 'billing',
         element: (
           <ProtectedRoute roles={['owner']}>
             <Billing />
           </ProtectedRoute>
-<<<<<<< HEAD
         ),
       },
       { path: 'onboarding', element: <Onboarding /> },
@@ -55,13 +48,7 @@
           </FeatureFlag>
         ),
       },
-=======
-        )
-      },
-      { path: 'onboarding', element: <Onboarding /> },
-      { path: 'support', element: <Support /> },
-      { path: 'changelog', element: <Flag name="changelog"><Changelog /></Flag> }
->>>>>>> 287557ee
+
     ],
   },
   {
