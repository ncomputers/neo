import { createBrowserRouter, Navigate, RouteObject } from 'react-router-dom';
import { Login } from './pages/Login';
import { Dashboard } from './pages/Dashboard';
import { Floor } from './pages/Floor';
import { Billing } from './pages/Billing';
import { Referrals } from './pages/Referrals';
import { Onboarding } from './pages/Onboarding';
import { Support } from './pages/Support';
import { Layout } from './components/Layout';
import { ProtectedRoute } from './components/ProtectedRoute';
import { StaffSupport } from './pages/StaffSupport';
import { Changelog } from './pages/Changelog';
import { Flags } from './pages/Flags';
import { FeatureFlag } from '@neo/ui';
import { Flag } from '@neo/ui';
import { QRPack } from './pages/QRPack';
import { Status } from './pages/Status';

export const routes: RouteObject[] = [
  { path: '/status', element: <Status /> },
  { path: '/login', element: <Login /> },
  {
    path: '/',
    element: (
      <ProtectedRoute roles={['owner', 'manager']}>
        <Layout />
      </ProtectedRoute>
    ),
    children: [
      { index: true, element: <Navigate to="/dashboard" replace /> },
      { path: 'dashboard', element: <Dashboard /> },
      { path: 'floor', element: <Floor /> },
<<<<<<< HEAD
=======
      { path: 'qr', element: <QRPack /> },
>>>>>>> 599af9c3
      {
        path: 'billing',
        element: (
          <ProtectedRoute roles={['owner']}>
            <Billing />
          </ProtectedRoute>
<<<<<<< HEAD
        )
      },
      {
        path: 'referrals',
        element: (
          <ProtectedRoute roles={['owner']}>
            <Referrals />
          </ProtectedRoute>
        )
      },
      { path: 'onboarding', element: <Onboarding /> },
      { path: 'support', element: <Support /> },
      { path: 'changelog', element: <Flag name="changelog"><Changelog /></Flag> }
    ]
=======
        ),
      },
      { path: 'onboarding', element: <Onboarding /> },
      { path: 'support', element: <Support /> },
      {
        path: 'changelog',
        element: (
          <FeatureFlag name="changelog">
            <Changelog />
          </FeatureFlag>
        ),
      },

    ],
>>>>>>> 599af9c3
  },
  {
    path: '/staff',
    element: (
      <ProtectedRoute roles={['super_admin', 'support']}>
        <Layout />
      </ProtectedRoute>
    ),
    children: [
      { path: 'support', element: <StaffSupport /> },
      { path: 'flags', element: <Flags /> },
    ],
  }
];

export const router = createBrowserRouter(routes);<|MERGE_RESOLUTION|>--- conflicted
+++ resolved
@@ -30,17 +30,14 @@
       { index: true, element: <Navigate to="/dashboard" replace /> },
       { path: 'dashboard', element: <Dashboard /> },
       { path: 'floor', element: <Floor /> },
-<<<<<<< HEAD
-=======
+
       { path: 'qr', element: <QRPack /> },
->>>>>>> 599af9c3
       {
         path: 'billing',
         element: (
           <ProtectedRoute roles={['owner']}>
             <Billing />
           </ProtectedRoute>
-<<<<<<< HEAD
         )
       },
       {
@@ -55,22 +52,7 @@
       { path: 'support', element: <Support /> },
       { path: 'changelog', element: <Flag name="changelog"><Changelog /></Flag> }
     ]
-=======
-        ),
-      },
-      { path: 'onboarding', element: <Onboarding /> },
-      { path: 'support', element: <Support /> },
-      {
-        path: 'changelog',
-        element: (
-          <FeatureFlag name="changelog">
-            <Changelog />
-          </FeatureFlag>
-        ),
-      },
 
-    ],
->>>>>>> 599af9c3
   },
   {
     path: '/staff',
