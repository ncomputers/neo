--- conflicted
+++ resolved
@@ -16,16 +16,10 @@
       {status && (
         <LicenseBanner status={status} daysLeft={data?.daysLeft} renewUrl={data?.renewUrl} />
       )}
-<<<<<<< HEAD
         <main id="main" role="main" tabIndex={-1}>
           <Outlet />
         </main>
-=======
-      <main id="main">
-        <Outlet />
-      </main>
-      <CookieBanner />
->>>>>>> a6fcfb53
+        <CookieBanner />
     </>
   );
 }