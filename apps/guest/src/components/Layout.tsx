--- conflicted
+++ resolved
@@ -19,10 +19,7 @@
         <main id="main" role="main" tabIndex={-1}>
           <Outlet />
         </main>
-<<<<<<< HEAD
-=======
         <CookieBanner />
->>>>>>> dae5bd4c
     </>
   );
 }