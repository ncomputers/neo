--- conflicted
+++ resolved
@@ -1,15 +1,9 @@
 import { Routes, Route, useLocation } from 'react-router-dom';
 import { useEffect, useRef, lazy, Suspense } from 'react';
 import { capturePageView } from '@neo/utils';
-<<<<<<< HEAD
 
-const Layout = lazy(() =>
-  import('./components/Layout').then((m) => ({ default: m.Layout }))
-);
-=======
 import { Layout } from './components/Layout';
 import { hasAnalyticsConsent } from './analytics';
->>>>>>> a6fcfb53
 
 const QrPage = lazy(() => import('./pages/QrPage').then(m => ({ default: m.QrPage })));
 const MenuPage = lazy(() => import('./pages/MenuPage').then(m => ({ default: m.MenuPage })));
