--- conflicted
+++ resolved
@@ -4,11 +4,6 @@
 
 ## v1.0.0-rc1 - 2025-08-25
 
-### Other
-- PR #313 (#313)
-- PR #314 (#314)
-- PR #315 (#315)
-- PR #316 (#316)
 
 ## Unreleased
 
@@ -34,12 +29,10 @@
 - Stricter `/api/admin/preflight` checks for soft-delete indexes, quotas,
   webhook breaker metrics, and replica health.
 - Owner dashboard displays licensing usage bars for tables, items, images, and exports.
-<<<<<<< HEAD
 - Menu items support JSON-defined modifiers and combos with server-side pricing.
-=======
 - Admin dashboard panel shows quota usage bars for tables, items, images, and exports with a
   "Request more" link.
->>>>>>> 46367fe6
+
 
 ## v1.0.0-rc - 2025-08-25
 
