# Changelog

All notable changes to this project will be documented in this file.

## v1.0.0-rc1 - 2025-08-25


## Unreleased

### Added

- Guard hot queries with a p95 regression check.
- Enforce environment validation at application startup and audit required
  variables during the CI lint step.
- Lock out staff PIN login for 15 minutes after 5 failed attempts per user/IP
  and log lock/unlock events.
- Require staff PIN rotation every 90 days with a warning emitted after 80 days.
- Soft-delete support for menu items and tables with restore endpoints and
  status included in exports.
- Admin APIs to soft-delete and restore tables and menu items with optional
  inclusion of deleted records via ``include_deleted``.
- Admin endpoints to test webhook destinations and replay webhooks from the
  notification outbox.
- Printable invoice and KOT templates consume middleware-provided CSP nonces on inline styles to harden rendering.
- Add tests ensuring CSP nonces are applied on printable invoice and KOT pages.
- Slow query logging with WARNs above the configurable threshold and 1% sampling of regular queries.
- Locust profiles with locked p95 targets and nightly staging perf sanity.
- Idempotent offline order queue using client-side `op_id` dedupe.
- Dry-run mode for soft-deleted purge script with nightly CI report.
- Stricter `/api/admin/preflight` checks for soft-delete indexes, quotas,
  webhook breaker metrics, and replica health.
- Owner dashboard displays licensing usage bars for tables, items, images, and exports.
- Guests opting into WhatsApp receive order status updates when orders are
  accepted, out for delivery, or ready.
<<<<<<< HEAD
- WhatsApp guest notifications are gated by the `WHATSAPP_GUEST_UPDATES_ENABLED`
  environment variable.
- Menu items support JSON-defined modifiers and combos with server-side pricing.
=======
- Feature-flagged menu modifiers and combos with server-side pricing (`FLAG_SIMPLE_MODIFIERS`).
>>>>>>> b8f252a8
- Admin dashboard panel shows quota usage bars for tables, items, images, and exports with a
  "Request more" link.
- Track per-route SLO metrics, expose `/admin/ops/slo` endpoint and Grafana dashboard.

- Script to bulk seed a large dataset for local scale testing.

- Support happy-hour pricing via scheduled discount windows.



## v1.0.0-rc - 2025-08-25

- Initial release candidate.
<|MERGE_RESOLUTION|>--- conflicted
+++ resolved
@@ -32,13 +32,10 @@
 - Owner dashboard displays licensing usage bars for tables, items, images, and exports.
 - Guests opting into WhatsApp receive order status updates when orders are
   accepted, out for delivery, or ready.
-<<<<<<< HEAD
 - WhatsApp guest notifications are gated by the `WHATSAPP_GUEST_UPDATES_ENABLED`
   environment variable.
 - Menu items support JSON-defined modifiers and combos with server-side pricing.
-=======
 - Feature-flagged menu modifiers and combos with server-side pricing (`FLAG_SIMPLE_MODIFIERS`).
->>>>>>> b8f252a8
 - Admin dashboard panel shows quota usage bars for tables, items, images, and exports with a
   "Request more" link.
 - Track per-route SLO metrics, expose `/admin/ops/slo` endpoint and Grafana dashboard.
