--- conflicted
+++ resolved
@@ -25,9 +25,6 @@
   inclusion of deleted records via ``include_deleted``.
 - Admin endpoints to test webhook destinations and replay webhooks from the
   notification outbox.
-<<<<<<< HEAD
 - Content-Security-Policy nonces for invoice and KOT templates to harden inline styles and scripts.
-=======
 - Slow query logging with WARNs above the configurable threshold and 1% sampling
   of regular queries.
->>>>>>> 9a1b85f3
