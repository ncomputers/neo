# Changelog

All notable changes to this project will be documented in this file.

<<<<<<< HEAD
## v1.0.0-rc1 - 2025-08-25

### Other
- PR #313 (#313)
- PR #314 (#314)
- PR #315 (#315)
- PR #316 (#316)
=======
## Unreleased

### Added

- Enforce environment validation at application startup and audit required
  variables during the CI lint step.
>>>>>>> f7c0ae6d
<|MERGE_RESOLUTION|>--- conflicted
+++ resolved
@@ -2,7 +2,6 @@
 
 All notable changes to this project will be documented in this file.
 
-<<<<<<< HEAD
 ## v1.0.0-rc1 - 2025-08-25
 
 ### Other
@@ -10,11 +9,10 @@
 - PR #314 (#314)
 - PR #315 (#315)
 - PR #316 (#316)
-=======
+
 ## Unreleased
 
 ### Added
 
 - Enforce environment validation at application startup and audit required
   variables during the CI lint step.
->>>>>>> f7c0ae6d
