# Changelog

All notable changes to this project will be documented in this file.

## v1.0.0-rc1 - 2025-08-25


## Unreleased

### Added

- Guard hot queries with a p95 regression check.
- Enforce environment validation at application startup and audit required
  variables during the CI lint step.
- Lock out staff PIN login for 15 minutes after 5 failed attempts per user/IP
  and log lock/unlock events.
- Require staff PIN rotation every 90 days with a warning emitted after 80 days.
- Soft-delete support for menu items and tables with restore endpoints and
  status included in exports.
- Admin APIs to soft-delete and restore tables and menu items with optional
  inclusion of deleted records via ``include_deleted``.
- Admin endpoints to test webhook destinations and replay webhooks from the
  notification outbox.
- Printable invoice and KOT templates consume middleware-provided CSP nonces on inline styles to harden rendering.
- Add tests ensuring CSP nonces are applied on printable invoice and KOT pages.
- Slow query logging with WARNs above the configurable threshold and 1% sampling of regular queries.
- Locust profiles with locked p95 targets and nightly staging perf sanity.
- Idempotent offline order queue using client-side `op_id` dedupe.
- Dry-run mode for soft-deleted purge script with nightly CI report.
- Stricter `/api/admin/preflight` checks for soft-delete indexes, quotas,
  webhook breaker metrics, and replica health.
- Owner dashboard displays licensing usage bars for tables, items, images, and exports.
- Guests opting into WhatsApp receive order status updates when orders are
  accepted, out for delivery, or ready.
- Menu items support JSON-defined modifiers and combos with server-side pricing.
- Admin dashboard panel shows quota usage bars for tables, items, images, and exports with a
  "Request more" link.
<<<<<<< HEAD
- Track per-route SLO metrics, expose `/admin/ops/slo` endpoint and Grafana dashboard.
=======
- Script to bulk seed a large dataset for local scale testing.

- Support happy-hour pricing via scheduled discount windows.
>>>>>>> ee371d2c


## v1.0.0-rc - 2025-08-25

- Initial release candidate.
<|MERGE_RESOLUTION|>--- conflicted
+++ resolved
@@ -35,13 +35,12 @@
 - Menu items support JSON-defined modifiers and combos with server-side pricing.
 - Admin dashboard panel shows quota usage bars for tables, items, images, and exports with a
   "Request more" link.
-<<<<<<< HEAD
 - Track per-route SLO metrics, expose `/admin/ops/slo` endpoint and Grafana dashboard.
-=======
+
 - Script to bulk seed a large dataset for local scale testing.
 
 - Support happy-hour pricing via scheduled discount windows.
->>>>>>> ee371d2c
+
 
 
 ## v1.0.0-rc - 2025-08-25
