# Changelog

All notable changes to this project will be documented in this file.

## v1.0.0-rc1 - 2025-08-25


## Unreleased

### Added

- /time/skew endpoint returns server epoch for client clock skew detection.
- Guard hot queries with a p95 regression check.
- Enforce environment validation at application startup and audit required
  variables during the CI lint step.
- Lock out staff PIN login for 15 minutes after 5 failed attempts per user/IP
  and log lock/unlock events.
- Require staff PIN rotation every 90 days with a warning emitted after 80 days.
- Soft-delete support for menu items and tables with restore endpoints and
  status included in exports.
<<<<<<< HEAD
- Bandit, pip-audit, and ruff GitHub Actions workflows to block risky code and dependencies.
=======
- Request-id middleware with JSON log configuration for request correlation.
>>>>>>> 9d37709a
- Admin APIs to soft-delete and restore tables and menu items with optional
  inclusion of deleted records via ``include_deleted``.
- Admin endpoints to test webhook destinations and replay webhooks from the
  notification outbox.
- Controlled cancellation flow with `/orders/{id}/void/request` and `/void/approve` endpoints, reversing stock, adjusting invoices and auditing each step.
- Printable invoice and KOT templates consume middleware-provided CSP nonces on inline styles to harden rendering.
- Add tests ensuring CSP nonces are applied on printable invoice and KOT pages.
- Slow query logging with WARNs above the configurable threshold and 1% sampling of regular queries.
- Locust profiles with locked p95 targets and nightly staging perf sanity.
- Idempotent offline order queue using client-side `op_id` dedupe.
- Dry-run mode for soft-deleted purge script with nightly CI report.
- Stricter `/api/admin/preflight` checks for soft-delete indexes, quotas,
  webhook breaker metrics, and replica health.
- Owner dashboard displays licensing usage bars for tables, items, images, and exports.
- Guests opting into WhatsApp receive order status updates when orders are
  accepted, out for delivery, or ready.
- WhatsApp guest notifications are gated by the `WHATSAPP_GUEST_UPDATES_ENABLED`
  environment variable.
- Status updates are sent via the WhatsApp provider with retry/backoff and
  audit logging, gated by the `FLAG_WA_ENABLED` feature flag.
- Menu items support JSON-defined modifiers and combos with server-side pricing.
- Menu items expose dietary and allergen tags with guest filter support.
- Feature-flagged menu modifiers and combos with server-side pricing (`FLAG_SIMPLE_MODIFIERS`).

- Admin dashboard panel shows quota usage bars for tables, items, images, and exports with a
  "Request more" email link.

  "Request more" link.
- Track per-route SLO metrics, expose `/admin/ops/slo` endpoint and Grafana dashboard.

- Script to bulk seed a large dataset for local scale testing.

- Feature-flagged happy-hour pricing via scheduled `happy_hour_windows` with coupons disabled during discount windows.

### Fixed

- Bundle Noto Sans fonts for printable invoices and KOTs, covering the ₹ sign and Gujarati/Hindi glyphs.



## v1.0.0-rc - 2025-08-25

- Initial release candidate.
<|MERGE_RESOLUTION|>--- conflicted
+++ resolved
@@ -18,11 +18,10 @@
 - Require staff PIN rotation every 90 days with a warning emitted after 80 days.
 - Soft-delete support for menu items and tables with restore endpoints and
   status included in exports.
-<<<<<<< HEAD
 - Bandit, pip-audit, and ruff GitHub Actions workflows to block risky code and dependencies.
-=======
+
 - Request-id middleware with JSON log configuration for request correlation.
->>>>>>> 9d37709a
+
 - Admin APIs to soft-delete and restore tables and menu items with optional
   inclusion of deleted records via ``include_deleted``.
 - Admin endpoints to test webhook destinations and replay webhooks from the
