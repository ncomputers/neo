--- conflicted
+++ resolved
@@ -41,12 +41,9 @@
 - Dry-run mode for soft-deleted purge script with nightly CI report.
 - Stricter `/api/admin/preflight` checks for soft-delete indexes, quotas,
   webhook breaker metrics, and replica health.
-<<<<<<< HEAD
 - Extra tenant isolation and signed media tests to enforce cross-tenant boundaries.
-=======
 - Per-coupon usage caps (per day/guest/outlet) with valid-from/to windows and
-  usage auditing, returning helpful hints when limits are exceeded.
->>>>>>> 285c1a5e
+  usage auditing, returning helpful hints when limits are exceeded.>>>>>>> main
 - Owner dashboard displays licensing usage bars for tables, items, images, and exports.
 - Guests opting into WhatsApp receive order status updates when orders are
   accepted, out for delivery, or ready.
