# Changelog

All notable changes to this project will be documented in this file.

## v1.0.0-rc1 - 2025-08-25


## Unreleased

### Added

- Cache last 50 invoice PDFs per outlet for offline review.
- /time/skew endpoint returns server epoch for client clock skew detection.
- Guard hot queries with a p95 regression check.
- Enforce environment validation at application startup and audit required
  variables during the CI lint step.
- Lock out staff PIN login for 15 minutes after 5 failed attempts per user/IP
  and log lock/unlock events.
- Require staff PIN rotation every 90 days with a warning emitted after 80 days.
- Soft-delete support for menu items and tables with restore endpoints and
  status included in exports.
- Bandit, pip-audit, and ruff GitHub Actions workflows to block risky code and dependencies.

- Request-id middleware with JSON log configuration for request correlation.

- Admin APIs to soft-delete and restore tables and menu items with optional
  inclusion of deleted records via ``include_deleted``.
- Admin endpoints to test webhook destinations and replay webhooks from the
  notification outbox.
- Webhook rule creation probes target latency and TLS, warning on slow or
  self-signed endpoints.
- Controlled cancellation flow with `/orders/{id}/void/request` and `/void/approve` endpoints, reversing stock, adjusting invoices and auditing each step.
- Printable invoice and KOT templates consume middleware-provided CSP nonces on inline styles to harden rendering.
- Add tests ensuring CSP nonces are applied on printable invoice and KOT pages.
- Slow query logging with WARNs above the configurable threshold and 1% sampling of regular queries.
- Locust profiles with locked p95 targets and nightly staging perf sanity.
- Idempotent offline order queue using client-side `op_id` dedupe.
- Dry-run mode for soft-deleted purge script with nightly CI report.
- Stricter `/api/admin/preflight` checks for soft-delete indexes, quotas,
  webhook breaker metrics, and replica health.
- Owner dashboard displays licensing usage bars for tables, items, images, and exports.
- Guests opting into WhatsApp receive order status updates when orders are
  accepted, out for delivery, or ready.
<<<<<<< HEAD
- PWA manifest referencing external icons to enable install prompts on supported devices.
=======
- OWASP ZAP baseline security scan against staging with auth paths allowlisted.
- Optional PostHog/Mixpanel analytics with per-tenant consent and PII redaction.

>>>>>>> 6af7b65f
- WhatsApp guest notifications are gated by the `WHATSAPP_GUEST_UPDATES_ENABLED`
  environment variable.
- Status updates are sent via the WhatsApp provider with retry/backoff and
  audit logging, gated by the `FLAG_WA_ENABLED` feature flag.
- Menu items support JSON-defined modifiers and combos with server-side pricing.
- Admin endpoint `/admin/tenant/sandbox` bootstraps demo tenants without PII
  and auto-expires after seven days.
- Menu items expose dietary and allergen tags with guest filter support.
- Feature-flagged menu modifiers and combos with server-side pricing (`FLAG_SIMPLE_MODIFIERS`).
- Centralised helpers for applying modifier pricing and dietary/allergen filters.

- Admin dashboard panel shows quota usage bars for tables, items, images, and exports with a
  "Request more" email link.

  "Request more" link.
- Track per-route SLO metrics, expose `/admin/ops/slo` endpoint and Grafana dashboard.

- Script to bulk seed a large dataset for local scale testing.

- Feature-flagged happy-hour pricing via scheduled `happy_hour_windows` (day/time windows) with best-overlap discounting and coupons disabled during discount windows.
- JSON logger redacts phone numbers, emails, and UTR values.
- `LOG_SAMPLE_2XX` controls sampling of successful request logs.

### Changed

- 429 responses for magic-link, guest order, exports, and webhook test now include retry hints.

### Fixed

- Bundle Noto Sans fonts for printable invoices and KOTs, covering the ₹ sign and Gujarati/Hindi glyphs.



## v1.0.0-rc - 2025-08-25

- Initial release candidate.
<|MERGE_RESOLUTION|>--- conflicted
+++ resolved
@@ -41,13 +41,10 @@
 - Owner dashboard displays licensing usage bars for tables, items, images, and exports.
 - Guests opting into WhatsApp receive order status updates when orders are
   accepted, out for delivery, or ready.
-<<<<<<< HEAD
 - PWA manifest referencing external icons to enable install prompts on supported devices.
-=======
 - OWASP ZAP baseline security scan against staging with auth paths allowlisted.
 - Optional PostHog/Mixpanel analytics with per-tenant consent and PII redaction.
 
->>>>>>> 6af7b65f
 - WhatsApp guest notifications are gated by the `WHATSAPP_GUEST_UPDATES_ENABLED`
   environment variable.
 - Status updates are sent via the WhatsApp provider with retry/backoff and
