# Changelog

All notable changes to this project will be documented in this file.

## v1.0.0-rc1 - 2025-08-25


## Unreleased

### Added

- Guard hot queries with a p95 regression check.
- Enforce environment validation at application startup and audit required
  variables during the CI lint step.
- Lock out staff PIN login for 15 minutes after 5 failed attempts per user/IP
  and log lock/unlock events.
- Require staff PIN rotation every 90 days with a warning emitted after 80 days.
- Soft-delete support for menu items and tables with restore endpoints and
  status included in exports.
- Admin APIs to soft-delete and restore tables and menu items with optional
  inclusion of deleted records via ``include_deleted``.
- Admin endpoints to test webhook destinations and replay webhooks from the
  notification outbox.
- Printable invoice and KOT templates consume middleware-provided CSP nonces on inline styles to harden rendering.
- Add tests ensuring CSP nonces are applied on printable invoice and KOT pages.
- Slow query logging with WARNs above the configurable threshold and 1% sampling of regular queries.
- Locust profiles with locked p95 targets and nightly staging perf sanity.
- Idempotent offline order queue using client-side `op_id` dedupe.
- Dry-run mode for soft-deleted purge script with nightly CI report.
- Stricter `/api/admin/preflight` checks for soft-delete indexes, quotas,
  webhook breaker metrics, and replica health.
- Owner dashboard displays licensing usage bars for tables, items, images, and exports.
- Guests opting into WhatsApp receive order status updates when orders are
  accepted, out for delivery, or ready.
- WhatsApp guest notifications are gated by the `WHATSAPP_GUEST_UPDATES_ENABLED`
  environment variable.
- Menu items support JSON-defined modifiers and combos with server-side pricing.
<<<<<<< HEAD
- Menu items expose dietary and allergen tags with guest filter support.
=======
- Feature-flagged menu modifiers and combos with server-side pricing (`FLAG_SIMPLE_MODIFIERS`).
>>>>>>> 6f208a1d
- Admin dashboard panel shows quota usage bars for tables, items, images, and exports with a
  "Request more" link.
- Track per-route SLO metrics, expose `/admin/ops/slo` endpoint and Grafana dashboard.

- Script to bulk seed a large dataset for local scale testing.

- Support happy-hour pricing via scheduled discount windows.



## v1.0.0-rc - 2025-08-25

- Initial release candidate.
<|MERGE_RESOLUTION|>--- conflicted
+++ resolved
@@ -35,11 +35,9 @@
 - WhatsApp guest notifications are gated by the `WHATSAPP_GUEST_UPDATES_ENABLED`
   environment variable.
 - Menu items support JSON-defined modifiers and combos with server-side pricing.
-<<<<<<< HEAD
 - Menu items expose dietary and allergen tags with guest filter support.
-=======
 - Feature-flagged menu modifiers and combos with server-side pricing (`FLAG_SIMPLE_MODIFIERS`).
->>>>>>> 6f208a1d
+
 - Admin dashboard panel shows quota usage bars for tables, items, images, and exports with a
   "Request more" link.
 - Track per-route SLO metrics, expose `/admin/ops/slo` endpoint and Grafana dashboard.
