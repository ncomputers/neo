# Changelog

All notable changes to this project will be documented in this file.

## v1.0.0-rc1 - 2025-08-25


## Unreleased

### Added

- Flagged server-side menu A/B testing with deterministic bucketing and exposure tracking.
- L1 support console for tenant/table/order lookup with safe actions (resend invoice, reprint KOT, replay webhook, unlock PIN) and audit logging.
- Cache last 50 invoice PDFs per outlet for offline review.
- Block abusive user agents and apply temporary IP cooldowns after repeated order rejections.
- Collect CSP violation reports via `/csp/report` with paginated admin viewer and query/token redaction.
- /time/skew endpoint returns server epoch for client clock skew detection.
- Guard hot queries with a p95 regression check.
- Enforce environment validation at application startup and audit required
  variables during the CI lint step.
<<<<<<< HEAD
- Chunked CSV exports stream rows with a 100k cap and SSE progress events.
=======
- RBAC test ensuring only managers can unlock cashier PINs.
>>>>>>> 7a6035fc
- Lock out staff PIN login for 15 minutes after 5 failed attempts per user/IP
  and log lock/unlock events.
- Require staff PIN rotation every 90 days with a warning emitted after 80 days.
- Soft-delete support for menu items and tables with restore endpoints and
  status included in exports.
- Bandit, pip-audit, and ruff GitHub Actions workflows to block risky code and dependencies.

- Request-id middleware with JSON log configuration for request correlation.
- feat(acc): sales register + GST summary exports.

- Admin APIs to soft-delete and restore tables and menu items with optional
  inclusion of deleted records via ``include_deleted``.
- ESC/POS print templates for 58/80mm and `/admin/print/test` preview endpoint.
- Admin endpoints to test webhook destinations and replay webhooks from the
  notification outbox.
- Admin endpoint to probe webhook SLA, capturing TLS details and latency and
  storing reports for later review.
- Webhook rule creation probes target latency and TLS, warning on slow or
  self-signed endpoints.
- Controlled cancellation flow with `/orders/{id}/void/request` and `/void/approve` endpoints, reversing stock, adjusting invoices and auditing each step.
- Printable invoice and KOT templates consume middleware-provided CSP nonces on inline styles to harden rendering.
- Add tests ensuring CSP nonces are applied on printable invoice and KOT pages.
- Slow query logging with WARNs above the configurable threshold and 1% sampling of regular queries.
- Locust profiles with locked p95 targets and nightly staging perf sanity.
- Idempotent offline order queue using client-side `op_id` dedupe.
- Consent-gated guest receipts vault with `/guest/receipts` listing the last 10
  redacted bills. Retention defaults to 30 days and is configurable per tenant.
- Offline queue and background sync for guest/counter orders with
  `Idempotency-Key` deduplication.
- Dry-run mode for soft-deleted purge script with nightly CI report.
- Stricter `/api/admin/preflight` checks for soft-delete indexes, quotas,
  webhook breaker metrics, and replica health.
- Weighted canary ramp helper that templates Nginx upstreams and rolls back on
  failed health checks.
- Idempotent payment refunds via `/payments/{id}/refund` endpoint.
- Extra tenant isolation and signed media tests to enforce cross-tenant boundaries.
- Per-coupon usage caps (per day/guest/outlet) with valid-from/to windows and
  usage auditing, returning helpful hints when limits are exceeded.>>>>>>> main

- Opt-in owner digest with richer stats (top 10 items, comps %, voids, tips,
  prep SLA hit rate) and after-hours throttling.

- Owner dashboard displays licensing usage bars for tables, items, images, and exports.
- Guests opting into WhatsApp receive order status updates when orders are
  accepted, out for delivery, or ready.
- Fetch PWA icons (192x192 and 512x512) via script with iOS meta tags for better install prompts.
- OWASP ZAP baseline security scan against staging with auth paths allowlisted.

- Optional PostHog/Mixpanel analytics with per-tenant consent and PII redaction.

- WhatsApp guest notifications are gated by the `WHATSAPP_GUEST_UPDATES_ENABLED`
  environment variable.
- Status updates are sent via the WhatsApp provider with retry/backoff and
  audit logging, gated by the `FLAG_WA_ENABLED` feature flag.
- Menu items support JSON-defined modifiers and combos with server-side pricing.
- Admin endpoint `/admin/tenant/sandbox` bootstraps demo tenants without PII
  and auto-expires after seven days.
- Menu items expose dietary and allergen tags with guest filter support.
- Feature-flagged menu modifiers and combos with server-side pricing (`FLAG_SIMPLE_MODIFIERS`).
- Centralised helpers for applying modifier pricing and dietary/allergen filters.

- Admin dashboard panel shows quota usage bars for tables, items, images, and exports with a
  "Request more" email link.

  "Request more" link.
- Track per-route SLO metrics, expose `/admin/ops/slo` endpoint and Grafana dashboard.
- Owner dashboard includes SLA widget with uptime, webhook success rate,
  median prep time, and KOT delay alerts.

- Script to bulk seed a large dataset for local scale testing.

- Feature-flagged happy-hour pricing via scheduled `happy_hour_windows` (day/time windows) with best-overlap discounting and coupons disabled during discount windows.
- JSON logger redacts phone numbers, emails, and UTR values.
- `LOG_SAMPLE_2XX` controls sampling of successful request logs.

- Expo endpoint lists ready tickets with aging and allergen badges with hotkeys to mark picked.

### Changed

- 429 responses for magic-link, guest order, exports, and webhook test now include retry hints.
- Use asyncpg for PostgreSQL connections and updated DSNs to `postgresql+asyncpg://`.

### Fixed

- Bundle Noto Sans fonts for printable invoices and KOTs, covering the ₹ sign and Gujarati/Hindi glyphs.
- Handle per-item GST/HSN display with IGST support, outlet-wide ₹0.01 rounding and composition invoices without GST lines.



## v1.0.0-rc - 2025-08-25

- Initial release candidate.
<|MERGE_RESOLUTION|>--- conflicted
+++ resolved
@@ -18,11 +18,8 @@
 - Guard hot queries with a p95 regression check.
 - Enforce environment validation at application startup and audit required
   variables during the CI lint step.
-<<<<<<< HEAD
 - Chunked CSV exports stream rows with a 100k cap and SSE progress events.
-=======
 - RBAC test ensuring only managers can unlock cashier PINs.
->>>>>>> 7a6035fc
 - Lock out staff PIN login for 15 minutes after 5 failed attempts per user/IP
   and log lock/unlock events.
 - Require staff PIN rotation every 90 days with a warning emitted after 80 days.
