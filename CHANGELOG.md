# Changelog

All notable changes to this project will be documented in this file.

## v1.0.0-rc1 - 2025-08-25


## Unreleased

### Added

<<<<<<< HEAD
- Flagged server-side menu A/B testing with deterministic bucketing and exposure tracking.
=======
- L1 support console for tenant/table/order lookup with safe actions (resend invoice, reprint KOT, replay webhook, unlock PIN) and audit logging.
>>>>>>> bcff8640
- Cache last 50 invoice PDFs per outlet for offline review.
- Collect CSP violation reports via `/csp/report` with paginated admin viewer and query/token redaction.
- /time/skew endpoint returns server epoch for client clock skew detection.
- Guard hot queries with a p95 regression check.
- Enforce environment validation at application startup and audit required
  variables during the CI lint step.
- Lock out staff PIN login for 15 minutes after 5 failed attempts per user/IP
  and log lock/unlock events.
- Require staff PIN rotation every 90 days with a warning emitted after 80 days.
- Soft-delete support for menu items and tables with restore endpoints and
  status included in exports.
- Bandit, pip-audit, and ruff GitHub Actions workflows to block risky code and dependencies.

- Request-id middleware with JSON log configuration for request correlation.

- Admin APIs to soft-delete and restore tables and menu items with optional
  inclusion of deleted records via ``include_deleted``.
- Admin endpoints to test webhook destinations and replay webhooks from the
  notification outbox.
- Admin endpoint to probe webhook SLA, capturing TLS details and latency and
  storing reports for later review.
- Webhook rule creation probes target latency and TLS, warning on slow or
  self-signed endpoints.
- Controlled cancellation flow with `/orders/{id}/void/request` and `/void/approve` endpoints, reversing stock, adjusting invoices and auditing each step.
- Printable invoice and KOT templates consume middleware-provided CSP nonces on inline styles to harden rendering.
- Add tests ensuring CSP nonces are applied on printable invoice and KOT pages.
- Slow query logging with WARNs above the configurable threshold and 1% sampling of regular queries.
- Locust profiles with locked p95 targets and nightly staging perf sanity.
- Idempotent offline order queue using client-side `op_id` dedupe.
- Consent-gated guest receipts vault with `/guest/receipts` listing the last 10
  redacted bills. Retention defaults to 30 days and is configurable per tenant.
- Offline queue and background sync for guest/counter orders with
  `Idempotency-Key` deduplication.
- Dry-run mode for soft-deleted purge script with nightly CI report.
- Stricter `/api/admin/preflight` checks for soft-delete indexes, quotas,
  webhook breaker metrics, and replica health.
- Weighted canary ramp helper that templates Nginx upstreams and rolls back on
  failed health checks.
- Idempotent payment refunds via `/payments/{id}/refund` endpoint.
- Extra tenant isolation and signed media tests to enforce cross-tenant boundaries.
- Per-coupon usage caps (per day/guest/outlet) with valid-from/to windows and
  usage auditing, returning helpful hints when limits are exceeded.>>>>>>> main

- Opt-in owner digest with richer stats (top 10 items, comps %, voids, tips,
  prep SLA hit rate) and after-hours throttling.

- Owner dashboard displays licensing usage bars for tables, items, images, and exports.
- Guests opting into WhatsApp receive order status updates when orders are
  accepted, out for delivery, or ready.
- Fetch PWA icons (192x192 and 512x512) via script with iOS meta tags for better install prompts.
- OWASP ZAP baseline security scan against staging with auth paths allowlisted.

- Optional PostHog/Mixpanel analytics with per-tenant consent and PII redaction.

- WhatsApp guest notifications are gated by the `WHATSAPP_GUEST_UPDATES_ENABLED`
  environment variable.
- Status updates are sent via the WhatsApp provider with retry/backoff and
  audit logging, gated by the `FLAG_WA_ENABLED` feature flag.
- Menu items support JSON-defined modifiers and combos with server-side pricing.
- Admin endpoint `/admin/tenant/sandbox` bootstraps demo tenants without PII
  and auto-expires after seven days.
- Menu items expose dietary and allergen tags with guest filter support.
- Feature-flagged menu modifiers and combos with server-side pricing (`FLAG_SIMPLE_MODIFIERS`).
- Centralised helpers for applying modifier pricing and dietary/allergen filters.

- Admin dashboard panel shows quota usage bars for tables, items, images, and exports with a
  "Request more" email link.

  "Request more" link.
- Track per-route SLO metrics, expose `/admin/ops/slo` endpoint and Grafana dashboard.
- Owner dashboard includes SLA widget with uptime, webhook success rate,
  median prep time, and KOT delay alerts.

- Script to bulk seed a large dataset for local scale testing.

- Feature-flagged happy-hour pricing via scheduled `happy_hour_windows` (day/time windows) with best-overlap discounting and coupons disabled during discount windows.
- JSON logger redacts phone numbers, emails, and UTR values.
- `LOG_SAMPLE_2XX` controls sampling of successful request logs.

### Changed

- 429 responses for magic-link, guest order, exports, and webhook test now include retry hints.
- Use asyncpg for PostgreSQL connections and updated DSNs to `postgresql+asyncpg://`.

### Fixed

- Bundle Noto Sans fonts for printable invoices and KOTs, covering the ₹ sign and Gujarati/Hindi glyphs.



## v1.0.0-rc - 2025-08-25

- Initial release candidate.
<|MERGE_RESOLUTION|>--- conflicted
+++ resolved
@@ -9,11 +9,8 @@
 
 ### Added
 
-<<<<<<< HEAD
 - Flagged server-side menu A/B testing with deterministic bucketing and exposure tracking.
-=======
 - L1 support console for tenant/table/order lookup with safe actions (resend invoice, reprint KOT, replay webhook, unlock PIN) and audit logging.
->>>>>>> bcff8640
 - Cache last 50 invoice PDFs per outlet for offline review.
 - Collect CSP violation reports via `/csp/report` with paginated admin viewer and query/token redaction.
 - /time/skew endpoint returns server epoch for client clock skew detection.
