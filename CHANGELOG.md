# Changelog

All notable changes to this project will be documented in this file.

## v1.0.0-rc1 - 2025-08-25


## Unreleased

### Added

- Guard hot queries with a p95 regression check.
- Enforce environment validation at application startup and audit required
  variables during the CI lint step.
- Lock out staff PIN login for 15 minutes after 5 failed attempts per user/IP
  and log lock/unlock events.
- Require staff PIN rotation every 90 days with a warning emitted after 80 days.
- Soft-delete support for menu items and tables with restore endpoints and
  status included in exports.
- Admin APIs to soft-delete and restore tables and menu items with optional
  inclusion of deleted records via ``include_deleted``.
- Admin endpoints to test webhook destinations and replay webhooks from the
  notification outbox.
- Printable invoice and KOT templates consume middleware-provided CSP nonces on inline styles to harden rendering.
- Add tests ensuring CSP nonces are applied on printable invoice and KOT pages.
- Slow query logging with WARNs above the configurable threshold and 1% sampling of regular queries.
- Locust profiles with locked p95 targets and nightly staging perf sanity.
- Idempotent offline order queue using client-side `op_id` dedupe.
- Dry-run mode for soft-deleted purge script with nightly CI report.
- Stricter `/api/admin/preflight` checks for soft-delete indexes, quotas,
  webhook breaker metrics, and replica health.
- Owner dashboard displays licensing usage bars for tables, items, images, and exports.
- Menu items support JSON-defined modifiers and combos with server-side pricing.
- Admin dashboard panel shows quota usage bars for tables, items, images, and exports with a
  "Request more" link.
<<<<<<< HEAD
- Script to bulk seed a large dataset for local scale testing.
=======
- Support happy-hour pricing via scheduled discount windows.
>>>>>>> 15ad5feb


## v1.0.0-rc - 2025-08-25

- Initial release candidate.
<|MERGE_RESOLUTION|>--- conflicted
+++ resolved
@@ -33,11 +33,9 @@
 - Menu items support JSON-defined modifiers and combos with server-side pricing.
 - Admin dashboard panel shows quota usage bars for tables, items, images, and exports with a
   "Request more" link.
-<<<<<<< HEAD
 - Script to bulk seed a large dataset for local scale testing.
-=======
+
 - Support happy-hour pricing via scheduled discount windows.
->>>>>>> 15ad5feb
 
 
 ## v1.0.0-rc - 2025-08-25
