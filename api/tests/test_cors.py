import importlib
import pathlib
import sys

import fakeredis.aioredis
import pytest
from fastapi.testclient import TestClient

sys.path.append(str(pathlib.Path(__file__).resolve().parents[2]))


def test_allowed_origins_env(monkeypatch):
    monkeypatch.setenv("ALLOWED_ORIGINS", "https://allowed.com")
    monkeypatch.setenv("DB_URL", "postgresql://localhost/test")
    monkeypatch.setenv("REDIS_URL", "redis://redis:6379/0")
    monkeypatch.setenv("SECRET_KEY", "x" * 32)
    from api.app import main as app_main

    importlib.reload(app_main)
    app_main.app.state.redis = fakeredis.aioredis.FakeRedis()

    client = TestClient(app_main.app)
    resp_ok = client.get("/ready", headers={"Origin": "https://allowed.com"})
    assert resp_ok.headers.get("access-control-allow-origin") == "https://allowed.com"

    resp_block = client.get("/ready", headers={"Origin": "https://bad.com"})
    assert resp_block.status_code == 403

    monkeypatch.delenv("ALLOWED_ORIGINS", raising=False)
    with pytest.raises(RuntimeError):
        importlib.reload(app_main)


def test_security_headers(monkeypatch):
    monkeypatch.setenv("ALLOWED_ORIGINS", "https://allowed.com")
    monkeypatch.setenv("ENABLE_HSTS", "1")
    monkeypatch.setenv("DB_URL", "postgresql://localhost/test")
    monkeypatch.setenv("REDIS_URL", "redis://redis:6379/0")
    monkeypatch.setenv("SECRET_KEY", "x" * 32)
    from api.app import main as app_main

    importlib.reload(app_main)
    app_main.app.state.redis = fakeredis.aioredis.FakeRedis()

    from fastapi import Response

    @app_main.app.get("/cookie")
    def _cookie(response: Response):
        response.set_cookie("a", "b")
        return {"ok": True}

    client = TestClient(app_main.app)
    resp = client.get("/health", headers={"Origin": "https://allowed.com"})
    assert resp.headers.get("Referrer-Policy") == "no-referrer"
    assert resp.headers.get("X-Content-Type-Options") == "nosniff"
    assert resp.headers.get("X-Frame-Options") == "DENY"
    csp = resp.headers.get("Content-Security-Policy")
    assert csp and "default-src 'self'" in csp and "img-src 'self'" in csp
    cookie_resp = client.get("/cookie")
    cookie = cookie_resp.headers.get("set-cookie")
    assert cookie is not None
    lower_cookie = cookie.lower()
    assert "httponly" in lower_cookie
    assert "secure" in lower_cookie
    assert "samesite=lax" in lower_cookie
<<<<<<< HEAD
=======

>>>>>>> ac1845ac

    monkeypatch.delenv("ALLOWED_ORIGINS", raising=False)
    monkeypatch.delenv("ENABLE_HSTS", raising=False)
    with pytest.raises(RuntimeError):
        importlib.reload(app_main)<|MERGE_RESOLUTION|>--- conflicted
+++ resolved
@@ -63,10 +63,7 @@
     assert "httponly" in lower_cookie
     assert "secure" in lower_cookie
     assert "samesite=lax" in lower_cookie
-<<<<<<< HEAD
-=======
 
->>>>>>> ac1845ac
 
     monkeypatch.delenv("ALLOWED_ORIGINS", raising=False)
     monkeypatch.delenv("ENABLE_HSTS", raising=False)
