--- conflicted
+++ resolved
@@ -64,25 +64,11 @@
     return []
 
 
-<<<<<<< HEAD
 
 @pytest.fixture(autouse=True)
 def _override_deps():
     """Apply tenant overrides for guest routes."""
-=======
-class _BypassSubGuard:
-    async def __call__(self, request, call_next):
-        return await call_next(request)
 
-
-@pytest.fixture(scope="module", autouse=True)
-def _setup_teardown():
-    """Bypass heavy deps and restore state after module tests."""
-
-    original_guard = app_main.subscription_guard
-
-    # wire tenant-aware dependencies
->>>>>>> 8355fe98
     app.dependency_overrides[routes_guest_menu.get_tenant_id] = header_tenant_id
     app.dependency_overrides[routes_guest_menu.get_tenant_session] = (
         _fake_get_tenant_session
@@ -95,20 +81,9 @@
     app.dependency_overrides[routes_guest_bill.get_tenant_session] = (
         _fake_get_tenant_session
     )
-<<<<<<< HEAD
     yield
     app.dependency_overrides.clear()
-=======
 
-    # bypass subscription guard during these tests
-    app_main.subscription_guard = _BypassSubGuard()
-
-    yield
-
-    # restore state for other test modules
-    app.dependency_overrides.clear()
-    app_main.subscription_guard = original_guard
->>>>>>> 8355fe98
 
 
 @pytest.fixture
