--- conflicted
+++ resolved
@@ -8,7 +8,6 @@
 from fastapi import APIRouter
 from fastapi.testclient import TestClient
 
-<<<<<<< HEAD
 sys.modules.setdefault("api.app.metrics", types.SimpleNamespace(router=APIRouter()))
 sys.modules.setdefault(
     "api.app.routes_support", types.SimpleNamespace(router=APIRouter())
@@ -22,11 +21,7 @@
     NotificationOutbox,
     Room,
 )
-=======
-from api.app.main import app, SessionLocal
-from api.app.models_tenant import Category, MenuItem, Room, NotificationOutbox
-from api.app.db import engine
->>>>>>> 5c6322f4
+
 
 client = TestClient(app)
 
