--- conflicted
+++ resolved
@@ -128,10 +128,7 @@
     )
 
     assert resp_small.status_code == 200 and resp_large.status_code == 200
-<<<<<<< HEAD
-    # Count occurrences of "<table" to account for attributes on the table tag
-=======
->>>>>>> db64f57e
+
     count_small = resp_small.content.count(b"<table")
     count_large = resp_large.content.count(b"<table")
     assert count_small > count_large
