from __future__ import annotations

import sys
from logging.config import fileConfig
from pathlib import Path

from alembic import context
from sqlalchemy import engine_from_config, pool

BASE_DIR = Path(__file__).resolve().parents[1]
sys.path.append(str(BASE_DIR))
sys.path.append(str(BASE_DIR.parent))

from app.db import MasterBase, TenantBase  # type: ignore  # noqa: E402

from config import get_settings  # type: ignore  # noqa: E402
<<<<<<< HEAD
from app import models_master  # type: ignore  # noqa: E402
=======
>>>>>>> 3d950880

config = context.config
fileConfig(config.config_file_name)

settings = get_settings()
DB_URLS = {
    "master": settings.postgres_master_url,
    "tenant": settings.postgres_tenant_dsn_template.format(tenant_id="tenant"),
}

<<<<<<< HEAD
target_metadata = models_master.Base.metadata
=======
target_metadata = [MasterBase.metadata, TenantBase.metadata]
>>>>>>> 3d950880


def _get_url() -> str:
    x_args = context.get_x_argument(as_dictionary=True)
    if "db_url" in x_args:
        return x_args["db_url"]
    return DB_URLS[x_args.get("db", "master")]


def run_migrations_offline() -> None:
    url = _get_url()
    context.configure(url=url, target_metadata=target_metadata, literal_binds=True)
    with context.begin_transaction():
        context.run_migrations()


def run_migrations_online() -> None:
    configuration = {"sqlalchemy.url": _get_url()}
    connectable = engine_from_config(
        configuration, prefix="sqlalchemy.", poolclass=pool.NullPool
    )
    with connectable.connect() as connection:
        context.configure(connection=connection, target_metadata=target_metadata)
        with context.begin_transaction():
            context.run_migrations()


if context.is_offline_mode():
    run_migrations_offline()
else:
    run_migrations_online()<|MERGE_RESOLUTION|>--- conflicted
+++ resolved
@@ -14,10 +14,8 @@
 from app.db import MasterBase, TenantBase  # type: ignore  # noqa: E402
 
 from config import get_settings  # type: ignore  # noqa: E402
-<<<<<<< HEAD
 from app import models_master  # type: ignore  # noqa: E402
-=======
->>>>>>> 3d950880
+
 
 config = context.config
 fileConfig(config.config_file_name)
@@ -28,11 +26,8 @@
     "tenant": settings.postgres_tenant_dsn_template.format(tenant_id="tenant"),
 }
 
-<<<<<<< HEAD
 target_metadata = models_master.Base.metadata
-=======
-target_metadata = [MasterBase.metadata, TenantBase.metadata]
->>>>>>> 3d950880
+
 
 
 def _get_url() -> str:
