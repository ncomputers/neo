"""Tenant-specific database models.

These models describe the per-tenant schema used by the application. They are
kept isolated from any application wiring so that they can be used in tests or
migrations independently."""

from __future__ import annotations

import enum
import uuid

from sqlalchemy import (
    JSON,
    Boolean,
    Column,
    Date,
    DateTime,
    Enum,
    ForeignKey,
    Integer,
    Numeric,
    String,
    Text,
    func,
)
from sqlalchemy.dialects.postgresql import UUID
from sqlalchemy.orm import declarative_base

Base = declarative_base()


class Category(Base):
    """Categories for menu items."""

    __tablename__ = "menu_categories"

    id = Column(Integer, primary_key=True)
    name = Column(String, nullable=False)
    sort = Column(Integer, nullable=False)
    updated_at = Column(
        DateTime(timezone=True), server_default=func.now(), onupdate=func.now()
    )


class MenuItem(Base):
    """Tenant-specific menu items."""

    __tablename__ = "menu_items"

    id = Column(Integer, primary_key=True)
    category_id = Column(Integer, ForeignKey("menu_categories.id"), nullable=False)
    name = Column(String, nullable=False)
    price = Column(Numeric(10, 2), nullable=False)
    is_veg = Column(Boolean, nullable=False, default=False)
    gst_rate = Column(Numeric(5, 2), nullable=True)
    hsn_sac = Column(String, nullable=True)
    show_fssai = Column(Boolean, nullable=False, default=False)
    out_of_stock = Column(Boolean, nullable=False, default=False)
    modifiers = Column(JSON, nullable=False, server_default="[]")
    combos = Column(JSON, nullable=False, server_default="[]")
<<<<<<< HEAD
    dietary = Column(JSON, nullable=False, server_default="[]", default=list)
    allergens = Column(JSON, nullable=False, server_default="[]", default=list)
=======
    allergens = Column(JSON, nullable=False, server_default="[]")
    dietary = Column(JSON, nullable=False, server_default="[]")
>>>>>>> 6f208a1d
    updated_at = Column(
        DateTime(timezone=True), server_default=func.now(), onupdate=func.now()
    )
    deleted_at = Column(DateTime(timezone=True), nullable=True)


class TenantMeta(Base):
    """Tenant metadata including a menu version for cache busting."""

    __tablename__ = "tenant_meta"

    id = Column(Integer, primary_key=True, default=1)
    menu_version = Column(Integer, nullable=False, default=0)
    updated_at = Column(
        DateTime(timezone=True), server_default=func.now(), onupdate=func.now()
    )


class TableStatus(enum.Enum):
    """Lifecycle states for a dining table."""

    AVAILABLE = "available"
    OCCUPIED = "occupied"
    PENDING_CLEANING = "pending_cleaning"
    LOCKED = "locked"


class OrderStatus(enum.Enum):
    """Possible states for an order."""

    NEW = "new"
    CONFIRMED = "confirmed"
    PREPARING = "preparing"
    READY = "ready"
    SERVED = "served"


class Table(Base):
    """Dining tables mapped to QR tokens."""

    __tablename__ = "tables"

    id = Column(UUID(as_uuid=True), primary_key=True, default=uuid.uuid4)
    tenant_id = Column(UUID(as_uuid=True), nullable=False)
    name = Column(String, nullable=False)
    code = Column(String, nullable=True)
    qr_token = Column(String, unique=True, nullable=True)
    status = Column(Enum(TableStatus), nullable=False, default=TableStatus.AVAILABLE)
    state = Column(String, nullable=False, default="AVAILABLE")
    pos_x = Column(Integer, nullable=False, server_default="0", default=0)
    pos_y = Column(Integer, nullable=False, server_default="0", default=0)
    label = Column(Text, nullable=True)
    last_cleaned_at = Column(DateTime(timezone=True), nullable=True)

    created_at = Column(DateTime(timezone=True), server_default=func.now())
    updated_at = Column(
        DateTime(timezone=True), server_default=func.now(), onupdate=func.now()
    )
    deleted_at = Column(DateTime(timezone=True), nullable=True)


class Room(Base):
    """Hotel rooms mapped to QR tokens."""

    __tablename__ = "rooms"

    id = Column(Integer, primary_key=True)
    code = Column(String, unique=True, nullable=False)
    qr_token = Column(String, unique=True, nullable=True)
    state = Column(String, nullable=False, default="AVAILABLE")
    last_cleaned_at = Column(DateTime(timezone=True), nullable=True)


class RoomOrder(Base):
    """Room service orders."""

    __tablename__ = "room_orders"

    id = Column(Integer, primary_key=True)
    room_id = Column(Integer, ForeignKey("rooms.id"), nullable=False)
    status = Column(String, nullable=False)
    placed_at = Column(DateTime(timezone=True), nullable=True)
    served_at = Column(DateTime(timezone=True), nullable=True)


class RoomOrderItem(Base):
    """Line items for room service orders."""

    __tablename__ = "room_order_items"

    id = Column(Integer, primary_key=True)
    room_order_id = Column(Integer, ForeignKey("room_orders.id"), nullable=False)
    item_id = Column(Integer, ForeignKey("menu_items.id"), nullable=False)
    name_snapshot = Column(String, nullable=False)
    price_snapshot = Column(Numeric(10, 2), nullable=False)
    qty = Column(Integer, nullable=False)
    status = Column(String, nullable=False)
    mods_snapshot = Column(JSON, nullable=False, server_default="[]")


class Order(Base):
    """Orders placed from a table."""

    __tablename__ = "orders"

    id = Column(Integer, primary_key=True)
    table_id = Column(Integer, ForeignKey("tables.id"), nullable=False)
    status = Column(Enum(OrderStatus), nullable=False)
    placed_at = Column(DateTime(timezone=True), nullable=True)
    accepted_at = Column(DateTime(timezone=True), nullable=True)
    ready_at = Column(DateTime(timezone=True), nullable=True)
    served_at = Column(DateTime(timezone=True), nullable=True)


class OrderItem(Base):
    """Line items belonging to an order."""

    __tablename__ = "order_items"

    id = Column(Integer, primary_key=True)
    order_id = Column(Integer, ForeignKey("orders.id"), nullable=False)
    item_id = Column(Integer, ForeignKey("menu_items.id"), nullable=False)
    name_snapshot = Column(String, nullable=False)
    price_snapshot = Column(Numeric(10, 2), nullable=False)
    qty = Column(Integer, nullable=False)
    status = Column(String, nullable=False)
    mods_snapshot = Column(JSON, nullable=False, server_default="[]")


class Invoice(Base):
    """Invoices generated for groups of orders."""

    __tablename__ = "invoices"

    id = Column(Integer, primary_key=True)
    order_group_id = Column(Integer, nullable=False)
    number = Column(String, unique=True, nullable=False)
    bill_json = Column(JSON, nullable=False)
    gst_breakup = Column(JSON, nullable=True)
    tip = Column(Numeric(10, 2), nullable=False, default=0, server_default="0")
    total = Column(Numeric(10, 2), nullable=False)
    settled = Column(Boolean, nullable=False, default=False)
    settled_at = Column(DateTime(timezone=True), nullable=True)
    created_at = Column(DateTime(timezone=True), server_default=func.now())


class Payment(Base):
    """Payments received for invoices."""

    __tablename__ = "payments"

    id = Column(Integer, primary_key=True)
    invoice_id = Column(Integer, ForeignKey("invoices.id"), nullable=False)
    mode = Column(String, nullable=False)
    amount = Column(Numeric(10, 2), nullable=False)
    utr = Column(String, nullable=True)
    verified = Column(Boolean, nullable=False, default=False)
    created_at = Column(DateTime(timezone=True), server_default=func.now())


class Coupon(Base):
    """Discount coupons."""

    __tablename__ = "coupons"

    id = Column(Integer, primary_key=True)
    code = Column(String, unique=True, nullable=False)
    percent = Column(Numeric(5, 2), nullable=True)
    flat = Column(Numeric(10, 2), nullable=True)
    active = Column(Boolean, nullable=False, default=True)
    is_stackable = Column(Boolean, nullable=False, default=False)
    max_discount = Column(Numeric(10, 2), nullable=True)


class Customer(Base):
    """End customers."""

    __tablename__ = "customers"

    id = Column(Integer, primary_key=True)
    name = Column(String, nullable=False)
    phone = Column(String, nullable=False)


class Counter(Base):
    """Sales counters identified by QR tokens."""

    __tablename__ = "counters"

    id = Column(Integer, primary_key=True)
    code = Column(String, unique=True, nullable=False)
    qr_token = Column(String, unique=True, nullable=False)


class CounterOrderStatus(enum.Enum):
    """Lifecycle states for a takeaway counter order."""

    PLACED = "placed"
    READY = "ready"
    DELIVERED = "delivered"


class CounterOrder(Base):
    """Orders placed at a counter."""

    __tablename__ = "counter_orders"

    id = Column(Integer, primary_key=True)
    counter_id = Column(Integer, ForeignKey("counters.id"), nullable=False)
    status = Column(Enum(CounterOrderStatus), nullable=False)
    placed_at = Column(DateTime(timezone=True), nullable=True)
    delivered_at = Column(DateTime(timezone=True), nullable=True)


class CounterOrderItem(Base):
    """Snapshot of items in a counter order."""

    __tablename__ = "counter_order_items"

    id = Column(Integer, primary_key=True)
    order_id = Column(Integer, ForeignKey("counter_orders.id"), nullable=False)
    item_id = Column(Integer, ForeignKey("menu_items.id"), nullable=False)
    name_snapshot = Column(String, nullable=False)
    price_snapshot = Column(Numeric(10, 2), nullable=False)
    qty = Column(Integer, nullable=False)
    mods_snapshot = Column(JSON, nullable=False, server_default="[]")


class EMAStat(Base):
    """Stores exponential moving average stats for alerts."""

    __tablename__ = "ema_stats"

    id = Column(Integer, primary_key=True)
    window_n = Column(Integer, nullable=False)
    ema_seconds = Column(Numeric(10, 4), nullable=False)
    updated_at = Column(DateTime(timezone=True), server_default=func.now())


class AlertRule(Base):
    """Configurable alert rules for tenant events."""

    __tablename__ = "alerts_rules"

    id = Column(Integer, primary_key=True)
    event = Column(String, nullable=False)
    channel = Column(String, nullable=False)
    target = Column(String, nullable=False)
    enabled = Column(Boolean, nullable=False, default=True)


class NotificationOutbox(Base):
    """Queued notifications awaiting delivery."""

    __tablename__ = "notifications_outbox"

    id = Column(Integer, primary_key=True)
    event = Column(String, nullable=False)
    payload = Column(JSON, nullable=False)
    channel = Column(String, nullable=False)
    target = Column(String, nullable=False)
    status = Column(String, nullable=False, default="queued")
    attempts = Column(Integer, nullable=False, default=0)
    next_attempt_at = Column(DateTime(timezone=True), nullable=True)
    created_at = Column(DateTime(timezone=True), server_default=func.now())
    delivered_at = Column(DateTime(timezone=True), nullable=True)


class NotificationDLQ(Base):
    """Dead-letter queue for permanently failed notifications."""

    __tablename__ = "notifications_dlq"

    id = Column(Integer, primary_key=True)
    original_id = Column(Integer, nullable=False)
    event = Column(String, nullable=False)
    channel = Column(String, nullable=False)
    target = Column(String, nullable=False)
    payload = Column(JSON, nullable=False)
    error = Column(String, nullable=False)
    failed_at = Column(DateTime(timezone=True), server_default=func.now())


class AuditTenant(Base):
    """Audit log for tenant actions."""

    __tablename__ = "audit_tenant"

    id = Column(Integer, primary_key=True)
    at = Column(DateTime(timezone=True), server_default=func.now())
    actor = Column(String, nullable=False)
    action = Column(String, nullable=False)
    meta = Column(JSON, nullable=True)


class Staff(Base):
    """Outlet staff able to authenticate via a numeric PIN."""

    __tablename__ = "staff"

    id = Column(Integer, primary_key=True)
    name = Column(String, nullable=False)
    role = Column(String, nullable=False)
    pin_hash = Column(String, nullable=False)
    pin_set_at = Column(
        DateTime(timezone=True),
        nullable=False,
        default=func.now(),
        server_default=func.now(),
    )
    active = Column(Boolean, nullable=False, default=True)


class ApiKey(Base):
    """API keys for third-party integrations."""

    __tablename__ = "api_keys"

    id = Column(UUID(as_uuid=True), primary_key=True, default=uuid.uuid4)
    token = Column(String, nullable=False, unique=True)
    scopes = Column(JSON, nullable=False)
    created_at = Column(DateTime(timezone=True), server_default=func.now())


class SalesRollup(Base):
    """Daily precomputed sales aggregates."""

    __tablename__ = "sales_rollup"

    tenant_id = Column(String, primary_key=True)
    d = Column(Date, primary_key=True)
    orders = Column(Integer, nullable=False, default=0, server_default="0")
    sales = Column(Numeric(10, 2), nullable=False, default=0, server_default="0")
    tax = Column(Numeric(10, 2), nullable=False, default=0, server_default="0")
    tip = Column(Numeric(10, 2), nullable=False, default=0, server_default="0")
    modes_json = Column(JSON, nullable=False, default=dict, server_default="{}")


class InvoiceCounter(Base):
    """Counters for generating sequential invoice numbers."""

    __tablename__ = "invoice_counters"

    id = Column(Integer, primary_key=True)
    series = Column(String, nullable=False, unique=True)
    current = Column(Integer, nullable=False, default=0)


__all__ = [
    "Base",
    "Category",
    "MenuItem",
    "TableStatus",
    "OrderStatus",
    "Table",
    "Room",
    "RoomOrder",
    "RoomOrderItem",
    "Order",
    "OrderItem",
    "Invoice",
    "Payment",
    "Coupon",
    "Customer",
    "Counter",
    "CounterOrderStatus",
    "CounterOrder",
    "CounterOrderItem",
    "EMAStat",
    "AlertRule",
    "NotificationOutbox",
    "NotificationDLQ",
    "AuditTenant",
    "Staff",
    "ApiKey",
    "SalesRollup",
    "InvoiceCounter",
    "TenantMeta",
]<|MERGE_RESOLUTION|>--- conflicted
+++ resolved
@@ -58,13 +58,9 @@
     out_of_stock = Column(Boolean, nullable=False, default=False)
     modifiers = Column(JSON, nullable=False, server_default="[]")
     combos = Column(JSON, nullable=False, server_default="[]")
-<<<<<<< HEAD
     dietary = Column(JSON, nullable=False, server_default="[]", default=list)
     allergens = Column(JSON, nullable=False, server_default="[]", default=list)
-=======
-    allergens = Column(JSON, nullable=False, server_default="[]")
-    dietary = Column(JSON, nullable=False, server_default="[]")
->>>>>>> 6f208a1d
+
     updated_at = Column(
         DateTime(timezone=True), server_default=func.now(), onupdate=func.now()
     )
