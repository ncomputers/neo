from __future__ import annotations

"""Support contact and bundle export endpoints."""

<<<<<<< HEAD
=======

>>>>>>> 1191e95a
import json
import os
from io import BytesIO
from zipfile import ZipFile

from fastapi import APIRouter, Depends, Response

from .audit import Audit, SessionLocal
from .auth import User, role_required
from .db.master import get_session
from .models_master import Tenant
from .routes_ready import ready
from .routes_version import version
from .utils.responses import ok

router = APIRouter()


@router.get("/support/contact")
async def support_contact() -> dict:
    """Return support contact details."""
    return {
        "email": "support@example.com",
        "phone": "+1-800-555-0199",
        "hours": "09:00-18:00 IST",
        "docs_url": "https://docs.example.com",
    }


_ENV_KEYS = ["LOG_LEVEL", "LOG_FORMAT", "REDIS_URL"]


def _mask(value: str | None) -> str:
    if not value:
        return ""
    return "****"


@router.get("/api/outlet/{tenant_id}/support/bundle.zip")
async def support_bundle(
    tenant_id: str,
    user: User = Depends(role_required("super_admin", "outlet_admin")),
) -> Response:
    bundle = BytesIO()
    with ZipFile(bundle, "w") as zf:
        env_lines = [f"{k}={_mask(os.getenv(k))}" for k in _ENV_KEYS]
        zf.writestr("env.txt", "\n".join(env_lines))
        health_data = ok({"status": "ok"})
        ready_data = await ready()
        version_data = await version()
        zf.writestr("health.json", json.dumps(health_data))
        zf.writestr("ready.json", json.dumps(ready_data))
        zf.writestr("version.json", json.dumps(version_data))

        log_file = os.getenv("LOG_FILE", "app.log")
        logs = ""
        try:
            with open(log_file, "r", encoding="utf-8") as fh:
                logs = fh.read()
        except Exception:
            with SessionLocal() as session:
                rows = session.query(Audit).order_by(Audit.id.desc()).limit(200).all()
                lines = [
                    f"{r.created_at}\t{r.actor}\t{r.action}\t{r.entity}" for r in rows
                ]
                logs = "\n".join(lines)
        zf.writestr("recent-logs.txt", logs)
        async with get_session() as session:
            if hasattr(session, "query"):
                audit_rows = session.query(Audit).order_by(Audit.id.desc()).limit(200)
                logs = "\n".join(a.message for a in audit_rows)
            else:  # pragma: no cover - test stubs
                logs = ""
        zf.writestr("recent-logs.txt", logs)
        zf.writestr("config.json", json.dumps({}))
    headers = {
        "Content-Disposition": f"attachment; filename={tenant_id}_bundle.zip",
        "Content-Type": "application/zip",
    }
    return Response(bundle.getvalue(), headers=headers)<|MERGE_RESOLUTION|>--- conflicted
+++ resolved
@@ -2,10 +2,7 @@
 
 """Support contact and bundle export endpoints."""
 
-<<<<<<< HEAD
-=======
 
->>>>>>> 1191e95a
 import json
 import os
 from io import BytesIO
