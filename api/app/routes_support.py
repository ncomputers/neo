--- conflicted
+++ resolved
@@ -1,10 +1,7 @@
 from __future__ import annotations
 
-<<<<<<< HEAD
 """Support contact information and diagnostic bundle endpoints."""
-=======
-"""Support contact information endpoints."""
->>>>>>> 63a9e1ea
+
 
 import json
 import os
@@ -59,8 +56,7 @@
         zf.writestr("health.json", json.dumps(health_data))
         zf.writestr("ready.json", json.dumps(ready_data))
         zf.writestr("version.json", json.dumps(version_data))
-<<<<<<< HEAD
-=======
+
         log_file = os.getenv("LOG_FILE", "app.log")
         logs = ""
         try:
@@ -74,7 +70,6 @@
                 ]
                 logs = "\n".join(lines)
         zf.writestr("recent-logs.txt", logs)
->>>>>>> 63a9e1ea
         async with get_session() as session:
             if hasattr(session, "query"):
                 audit_rows = session.query(Audit).order_by(Audit.id.desc()).limit(200)
