--- conflicted
+++ resolved
@@ -1,11 +1,7 @@
 from __future__ import annotations
 
-<<<<<<< HEAD
 """Support contact and bundle export endpoints."""
-=======
-"""Support contact information and diagnostic bundle endpoints."""
 
->>>>>>> 4eba1e68
 
 import json
 import os
