"""Support contact information and bundle export."""
<<<<<<< HEAD
=======

>>>>>>> c20dcde4
from __future__ import annotations


import json
import os
from io import BytesIO
from zipfile import ZipFile

from fastapi import APIRouter, Depends, Response

from .audit import Audit, SessionLocal
from .auth import User, role_required
from .db.master import get_session
from .routes_ready import ready
from .routes_version import version
from .utils.responses import ok

router = APIRouter()


@router.get("/support/contact")
async def support_contact() -> dict:
    """Return support contact details."""
    return {
        "email": "support@example.com",
        "phone": "+1-800-555-0199",
        "hours": "09:00-18:00 IST",
        "docs_url": "https://docs.example.com",
    }


_ENV_KEYS = ["LOG_LEVEL", "LOG_FORMAT", "REDIS_URL"]


def _mask(value: str | None) -> str:
    if not value:
        return ""
    return "****"


@router.get("/api/outlet/{tenant_id}/support/bundle.zip")
async def support_bundle(
    tenant_id: str,
    user: User = Depends(role_required("super_admin", "outlet_admin")),
) -> Response:
    bundle = BytesIO()
    with ZipFile(bundle, "w") as zf:
        env_lines = [f"{k}={_mask(os.getenv(k))}" for k in _ENV_KEYS]
        zf.writestr("env.txt", "\n".join(env_lines))
        health_data = ok({"status": "ok"})
        ready_data = await ready()
        version_data = await version()
        zf.writestr("health.json", json.dumps(health_data))
        zf.writestr("ready.json", json.dumps(ready_data))
        zf.writestr("version.json", json.dumps(version_data))

        log_file = os.getenv("LOG_FILE", "app.log")
        logs = ""
        try:
            with open(log_file, "r", encoding="utf-8") as fh:
                logs = fh.read()
        except Exception:
            with SessionLocal() as session:
                rows = session.query(Audit).order_by(Audit.id.desc()).limit(200).all()
                lines = [
                    f"{r.created_at}\t{r.actor}\t{r.action}\t{r.entity}" for r in rows
                ]
                logs = "\n".join(lines)
        zf.writestr("recent-logs.txt", logs)
        async with get_session() as session:
            if hasattr(session, "query"):
                audit_rows = session.query(Audit).order_by(Audit.id.desc()).limit(200)
                logs = "\n".join(a.message for a in audit_rows)
            else:  # pragma: no cover - test stubs
                logs = ""
        zf.writestr("recent-logs.txt", logs)
        zf.writestr("config.json", json.dumps({}))
    headers = {
        "Content-Disposition": f"attachment; filename={tenant_id}_bundle.zip",
        "Content-Type": "application/zip",
    }
    return Response(bundle.getvalue(), headers=headers)<|MERGE_RESOLUTION|>--- conflicted
+++ resolved
@@ -1,8 +1,5 @@
 """Support contact information and bundle export."""
-<<<<<<< HEAD
-=======
 
->>>>>>> c20dcde4
 from __future__ import annotations
 
 
