# main.py

"""In-memory FastAPI application for demo guest ordering and billing."""

from __future__ import annotations

import json
import os
import uuid
from datetime import datetime, timedelta
from pathlib import Path
from typing import Dict, List, Optional

<<<<<<< HEAD
import asyncio
from fastapi import Depends, FastAPI, File, HTTPException, UploadFile, status
=======
import redis.asyncio as redis
from fastapi import (
    Depends,
    FastAPI,
    File,
    HTTPException,
    UploadFile,
    WebSocket,
    WebSocketDisconnect,
    status,
)
>>>>>>> f39b2b4b
from pydantic import BaseModel
from redis.asyncio import from_url
from sqlalchemy import create_engine
from sqlalchemy.orm import sessionmaker
from sqlalchemy.pool import StaticPool

from config import get_settings
from .auth import (
    Token,
    User,
    authenticate_pin,
    authenticate_user,
    create_access_token,
    role_required,
)
from .audit import log_event
from .menu import router as menu_router
from .middleware import RateLimitMiddleware
from .models import TableStatus
<<<<<<< HEAD
from .events import (
    alerts_sender,
    ema_updater,
    event_bus,
    report_aggregator,
)
=======
from .utils import PrepTimeTracker
from .models import Base, Table, TableStatus

>>>>>>> f39b2b4b


settings = get_settings()
app = FastAPI()
app.state.redis = from_url(settings.redis_url, decode_responses=True)
app.add_middleware(RateLimitMiddleware, limit=3)
app.include_router(menu_router, prefix="/menu")

REDIS_URL = os.getenv("REDIS_URL", "redis://localhost")
redis_client = redis.from_url(REDIS_URL, decode_responses=True)
prep_trackers: dict[str, PrepTimeTracker] = {}


engine = create_engine(
    "sqlite://",
    connect_args={"check_same_thread": False},
    poolclass=StaticPool,
)
SessionLocal = sessionmaker(bind=engine, autocommit=False, autoflush=False)
Base.metadata.create_all(bind=engine)


@app.on_event("startup")
async def start_event_consumers() -> None:
    """Launch background tasks for event processing."""

    asyncio.create_task(alerts_sender(event_bus.subscribe("order.placed")))
    asyncio.create_task(ema_updater(event_bus.subscribe("payment.verified")))
    asyncio.create_task(report_aggregator(event_bus.subscribe("table.cleaned")))


# Auth Routes


class EmailLogin(BaseModel):
    """Email/password login payload."""

    username: str
    password: str


class PinLogin(BaseModel):
    """PIN login payload."""

    username: str
    pin: str


@app.post("/login/email", response_model=Token)
async def email_login(credentials: EmailLogin) -> Token:
    """Authenticate using username/password and return a JWT."""

    user = authenticate_user(credentials.username, credentials.password)
    if not user:
        raise HTTPException(
            status_code=status.HTTP_400_BAD_REQUEST, detail="Invalid credentials"
        )
    token = create_access_token({"sub": user.username, "role": user.role})
    log_event(user.username, "login", "user", master=True)
    return Token(access_token=token, role=user.role)


@app.post("/login/pin", response_model=Token)
async def pin_login(credentials: PinLogin) -> Token:
    """Authenticate using a short numeric PIN."""

    user = authenticate_pin(credentials.username, credentials.pin)
    if not user:
        raise HTTPException(
            status_code=status.HTTP_400_BAD_REQUEST, detail="Invalid credentials"
        )
    token = create_access_token({"sub": user.username, "role": user.role})
    log_event(user.username, "login", "user", master=True)
    return Token(access_token=token, role=user.role)


@app.get(
    "/admin",
    dependencies=[Depends(role_required("super_admin", "outlet_admin", "manager"))],
)
async def admin_area(
    user: User = Depends(role_required("super_admin", "outlet_admin", "manager"))
):
    """Endpoint accessible to high-privilege roles only."""

    return {"message": f"Welcome {user.username}"}


@app.get(
    "/staff", dependencies=[Depends(role_required("cashier", "kitchen", "cleaner"))]
)
async def staff_area(
    user: User = Depends(role_required("cashier", "kitchen", "cleaner"))
):
    """Endpoint for general staff roles."""

    return {"message": f"Hello {user.username}"}


class CartItem(BaseModel):
    """An item added by a guest to the cart."""

    item: str
    price: float
    quantity: int
    guest_id: Optional[str] = None


class UpdateQuantity(BaseModel):
    """Payload for modifying an order line.

    ``admin`` must be set to ``True`` and ``quantity`` to ``0`` to perform a
    soft-cancel.
    """

    quantity: int
    admin: bool = False


class StaffOrder(BaseModel):
    """Order item placed directly by staff."""

    item: str
    price: float
    quantity: int


tables: Dict[str, Dict[str, List[CartItem]]] = {}  # table_id -> cart and orders


def _tracker(table_code: str) -> PrepTimeTracker:
    """Return the EMA tracker for ``table_code``."""

    return prep_trackers.setdefault(table_code, PrepTimeTracker(window=10))


async def _broadcast(table_code: str, data: dict) -> None:
    """Publish ``data`` to the table's update channel."""

    channel = f"rt:update:{table_code}"
    try:
        await redis_client.publish(channel, json.dumps(data))
    except Exception:  # pragma: no cover - best effort only
        pass


class OrderRequest(BaseModel):
    tenant_id: str
    open_tables: int


TENANTS: dict[str, dict] = {}  # tenant_id -> tenant info
PAYMENTS: dict[str, dict] = {}  # payment_id -> payment metadata


@app.post("/tenants")
async def create_tenant(name: str, licensed_tables: int) -> dict[str, str]:
    tenant_id = str(uuid.uuid4())
    TENANTS[tenant_id] = {
        "name": name,
        "licensed_tables": licensed_tables,
        "subscription_expires_at": datetime.utcnow(),
    }
    return {"tenant_id": tenant_id}


@app.post("/orders")
async def create_order(request: OrderRequest) -> dict[str, str]:
    tenant = TENANTS.get(request.tenant_id)
    if tenant is None:
        raise HTTPException(status_code=404, detail="Tenant not found")

    if request.open_tables >= tenant["licensed_tables"]:
        raise HTTPException(status_code=403, detail="Licensed table limit exceeded")

    expiry = tenant["subscription_expires_at"]
    if datetime.utcnow() > expiry + timedelta(days=7):
        raise HTTPException(status_code=403, detail="Subscription expired")

    return {"status": "order accepted"}


@app.post("/tenants/{tenant_id}/subscription/renew")
async def renew_subscription(
    tenant_id: str, screenshot: UploadFile = File(...)
) -> dict[str, str]:
    if tenant_id not in TENANTS:
        raise HTTPException(status_code=404, detail="Tenant not found")

    payment_id = str(uuid.uuid4())
    uploads = Path(__file__).resolve().parent / "payments"
    uploads.mkdir(exist_ok=True)
    file_path = uploads / f"{payment_id}_{screenshot.filename}"
    with file_path.open("wb") as buffer:
        buffer.write(await screenshot.read())

    PAYMENTS[payment_id] = {
        "tenant_id": tenant_id,
        "screenshot": str(file_path),
        "verified": False,
    }
    return {"payment_id": payment_id}


@app.post("/tenants/{tenant_id}/subscription/payments/{payment_id}/verify")
async def verify_payment(
    tenant_id: str, payment_id: str, months: int = 1
) -> dict[str, str]:
    payment = PAYMENTS.get(payment_id)
    if payment is None or payment["tenant_id"] != tenant_id:
        raise HTTPException(status_code=404, detail="Payment not found")

    payment["verified"] = True
    tenant = TENANTS[tenant_id]
    tenant["subscription_expires_at"] = tenant["subscription_expires_at"] + timedelta(
        days=30 * months
    )
    await event_bus.publish(
        "payment.verified", {"tenant_id": tenant_id, "payment_id": payment_id}
    )
    return {"status": "verified"}


@app.get("/health")
async def health() -> dict[str, str]:
    return {"status": "ok"}


@app.websocket("/tables/{table_code}/ws")
async def table_ws(websocket: WebSocket, table_code: str) -> None:
    """Stream order status updates for ``table_code``."""

    await websocket.accept()
    channel = f"rt:update:{table_code}"
    pubsub = redis_client.pubsub()
    await pubsub.subscribe(channel)
    tracker = _tracker(table_code)
    try:
        async for message in pubsub.listen():
            if message["type"] != "message":
                continue
            data = json.loads(message["data"])
            prep_time = data.get("prep_time")
            if prep_time is not None:
                data["eta"] = tracker.add_prep_time(float(prep_time))
            await websocket.send_json(data)
    except WebSocketDisconnect:  # pragma: no cover - network disconnect
        pass
    finally:
        await pubsub.unsubscribe(channel)
        await pubsub.close()


def _table_state(table_id: str) -> Dict[str, List[CartItem]]:
    """Return the mutable state dictionary for a table."""

    return tables.setdefault(table_id, {"cart": [], "orders": []})


# Table Operations


@app.post("/tables/{table_id}/cart")
async def add_to_cart(table_id: str, item: CartItem) -> dict[str, List[CartItem]]:
    """Add an item to a table's cart.

    Multiple guests may add items concurrently by specifying a ``guest_id``.
    """

    table = _table_state(table_id)
    table["cart"].append(item)
    await _broadcast(table_id, {"status": "cart"})
    return {"cart": table["cart"]}


@app.post("/tables/{table_id}/order")
async def place_order(table_id: str) -> dict[str, List[CartItem]]:
    """Move all cart items to the order, locking them from guest edits."""

    table = _table_state(table_id)
    table["orders"].extend(table["cart"])
    table["cart"] = []  # cart is cleared so guests cannot modify placed items
<<<<<<< HEAD
    await event_bus.publish("order.placed", {"table_id": table_id})
=======
    await _broadcast(table_id, {"status": "placed"})
>>>>>>> f39b2b4b
    return {"orders": table["orders"]}


@app.patch("/tables/{table_id}/order/{index}")
async def update_order(
    table_id: str, index: int, payload: UpdateQuantity
) -> dict[str, List[CartItem]]:
    """Allow an admin to soft-cancel an order line by setting ``quantity`` to 0."""

    table = _table_state(table_id)
    try:
        order_item = table["orders"][index]
    except IndexError as exc:  # pragma: no cover - simple bounds check
        raise HTTPException(status_code=404, detail="Order item not found") from exc
    if not payload.admin:
        raise HTTPException(status_code=403, detail="Edits restricted")
    if payload.quantity != 0:
        raise HTTPException(status_code=400, detail="Only soft-cancel allowed")
    order_item.quantity = 0  # mark as cancelled but retain entry for audit
    await _broadcast(table_id, {"status": "updated"})
    log_event("system", "order_update", table_id)

    return {"orders": table["orders"]}


@app.post("/tables/{table_id}/staff-order")
async def staff_place_order(
    table_id: str, item: StaffOrder
) -> dict[str, List[CartItem]]:
    """Staff directly place an order for a guest without a phone."""

    table = _table_state(table_id)
    table["orders"].append(CartItem(**item.model_dump()))
    await _broadcast(table_id, {"status": "staff_order"})
    return {"orders": table["orders"]}


# Billing


@app.get("/tables/{table_id}/bill")
async def bill(table_id: str) -> dict[str, float | List[CartItem]]:
    """Return the running bill for a table."""

    table = _table_state(table_id)
    total = sum(i.price * i.quantity for i in table["orders"] if i.quantity > 0)
    return {"total": total, "orders": table["orders"]}


@app.post("/tables/{table_id}/pay")
async def pay_now(table_id: str) -> dict[str, float]:
    """Settle the current bill and clear outstanding orders."""

    table = _table_state(table_id)
    total = sum(i.price * i.quantity for i in table["orders"] if i.quantity > 0)
    table["orders"] = []  # clearing orders resets table state for next guests
    log_event("system", "payment", table_id)
    return {"total": total}


VALID_ACTIONS = {"waiter", "water", "bill"}


@app.post("/tables/{table_id}/call/{action}")
async def call_staff(table_id: str, action: str) -> dict[str, str]:
    """Queue a staff call request for the given table."""

    if action not in VALID_ACTIONS:
        raise HTTPException(status_code=400, detail="invalid action")
    # In a full implementation this would persist the request and notify staff.
    return {"table_id": table_id, "action": action, "status": "queued"}


@app.post("/tables/{table_id}/lock")
async def lock_table(table_id: str) -> dict[str, str]:
    """Lock a table after settlement until cleaned."""

    try:
        tid = uuid.UUID(table_id)
    except ValueError as exc:  # pragma: no cover - simple validation
        raise HTTPException(status_code=400, detail="invalid table id") from exc
    with SessionLocal() as session:
        table = session.get(Table, tid)
        if table is None:
            raise HTTPException(status_code=404, detail="Table not found")
        table.status = TableStatus.LOCKED
        session.commit()
        session.refresh(table)
        return {"table_id": table_id, "status": table.status.value}


@app.post("/tables/{table_id}/mark-clean")
async def mark_clean(table_id: str) -> dict[str, str]:
    """Mark a table as cleaned and ready for new guests."""

<<<<<<< HEAD
    # Real logic would update the table status in the database.
    await event_bus.publish("table.cleaned", {"table_id": table_id})
    return {"table_id": table_id, "status": TableStatus.AVAILABLE.value}
=======
    try:
        tid = uuid.UUID(table_id)
    except ValueError as exc:  # pragma: no cover - simple validation
        raise HTTPException(status_code=400, detail="invalid table id") from exc
    with SessionLocal() as session:
        table = session.get(Table, tid)
        if table is None:
            raise HTTPException(status_code=404, detail="Table not found")
        table.status = TableStatus.AVAILABLE
        session.commit()
        session.refresh(table)
        return {"table_id": table_id, "status": table.status.value}
>>>>>>> f39b2b4b
<|MERGE_RESOLUTION|>--- conflicted
+++ resolved
@@ -11,10 +11,8 @@
 from pathlib import Path
 from typing import Dict, List, Optional
 
-<<<<<<< HEAD
 import asyncio
 from fastapi import Depends, FastAPI, File, HTTPException, UploadFile, status
-=======
 import redis.asyncio as redis
 from fastapi import (
     Depends,
@@ -26,7 +24,7 @@
     WebSocketDisconnect,
     status,
 )
->>>>>>> f39b2b4b
+
 from pydantic import BaseModel
 from redis.asyncio import from_url
 from sqlalchemy import create_engine
@@ -46,18 +44,16 @@
 from .menu import router as menu_router
 from .middleware import RateLimitMiddleware
 from .models import TableStatus
-<<<<<<< HEAD
 from .events import (
     alerts_sender,
     ema_updater,
     event_bus,
     report_aggregator,
 )
-=======
+
 from .utils import PrepTimeTracker
 from .models import Base, Table, TableStatus
 
->>>>>>> f39b2b4b
 
 
 settings = get_settings()
@@ -340,11 +336,9 @@
     table = _table_state(table_id)
     table["orders"].extend(table["cart"])
     table["cart"] = []  # cart is cleared so guests cannot modify placed items
-<<<<<<< HEAD
     await event_bus.publish("order.placed", {"table_id": table_id})
-=======
     await _broadcast(table_id, {"status": "placed"})
->>>>>>> f39b2b4b
+
     return {"orders": table["orders"]}
 
 
@@ -440,11 +434,10 @@
 async def mark_clean(table_id: str) -> dict[str, str]:
     """Mark a table as cleaned and ready for new guests."""
 
-<<<<<<< HEAD
     # Real logic would update the table status in the database.
     await event_bus.publish("table.cleaned", {"table_id": table_id})
     return {"table_id": table_id, "status": TableStatus.AVAILABLE.value}
-=======
+
     try:
         tid = uuid.UUID(table_id)
     except ValueError as exc:  # pragma: no cover - simple validation
@@ -457,4 +450,3 @@
         session.commit()
         session.refresh(table)
         return {"table_id": table_id, "status": table.status.value}
->>>>>>> f39b2b4b
