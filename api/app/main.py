# main.py

# flake8: noqa

"""In-memory FastAPI application for demo guest ordering and billing."""

from __future__ import annotations

import asyncio
import importlib
import json
import logging
import os
import sys
import uuid
from collections import defaultdict
from datetime import datetime, timedelta
from pathlib import Path
from typing import Dict, List, Optional

import redis.asyncio as redis
from fastapi import (
    Depends,
    FastAPI,
    File,
    Header,
    HTTPException,
    Request,
    UploadFile,
    WebSocket,
    WebSocketDisconnect,
    status,
)
from fastapi.responses import JSONResponse
from fastapi.staticfiles import StaticFiles
from pydantic import BaseModel, Field


class _LoopPolicy(asyncio.DefaultEventLoopPolicy):
    def get_event_loop(self):
        try:
            return super().get_event_loop()
        except RuntimeError:
            loop = self.new_event_loop()
            self.set_event_loop(loop)
            return loop


asyncio.set_event_loop_policy(_LoopPolicy())
from redis.asyncio import from_url
from sqlalchemy import func
from starlette.exceptions import HTTPException as StarletteHTTPException
from starlette.middleware.base import BaseHTTPMiddleware
from starlette.middleware.gzip import GZipMiddleware

from config import get_settings

from . import db as app_db
from . import domain as app_domain
from . import models_tenant as app_models_tenant
from . import repos_sqlalchemy as app_repos_sqlalchemy
from . import utils as app_utils
from .audit import log_event
from .auth import (
    Token,
    User,
    authenticate_pin,
    authenticate_user,
    create_access_token,
    role_required,
)
from .config.validate import validate_on_boot
from .db import SessionLocal, replica
from .events import alerts_sender, ema_updater, event_bus, report_aggregator
from .hooks import order_rejection
from .hooks.table_map import publish_table_state
from .i18n import get_msg, resolve_lang
from .menu import router as menu_router
from .middleware import RateLimitMiddleware
from .middlewares import (
    APIKeyAuthMiddleware,
    GuestBlockMiddleware,
    GuestRateLimitMiddleware,
    HTMLErrorPagesMiddleware,
    HttpErrorCounterMiddleware,
    IdempotencyMetricsMiddleware,
    IdempotencyMiddleware,
    LicensingMiddleware,
    LoggingMiddleware,
    MaintenanceMiddleware,
    PinSecurityMiddleware,
    PrometheusMiddleware,
    RequestIdMiddleware,
    TableStateGuardMiddleware,
    realtime_guard,
)
from .middlewares.room_state_guard import RoomStateGuard
from .middlewares.security import SecurityMiddleware
from .middlewares.subscription_guard import SubscriptionGuard
from .models_tenant import Table
from .obs import capture_exception, init_sentry
from .obs.logging import configure_logging
from .otel import init_tracing
from .routes_accounting_exports import router as accounting_exports_router

from .routes_accounting import router as accounting_router
from .routes_admin_devices import router as admin_devices_router
<<<<<<< HEAD
from .routes_admin_menu import router as admin_menu_router
from .routes_admin_ops import router as admin_ops_router
from .routes_admin_pilot import router as admin_pilot_router
=======

from .routes_admin_menu import router as admin_menu_router
from .routes_admin_ops import router as admin_ops_router
from .routes_admin_pilot import router as admin_pilot_router
from .routes_admin_print import router as admin_print_router
>>>>>>> 842382ee
from .routes_admin_privacy import router as admin_privacy_router
from .routes_admin_qrpack import router as admin_qrpack_router
from .routes_admin_qrposter_pack import router as admin_qrposter_router
from .routes_admin_support import router as admin_support_router
from .routes_admin_support_console import router as admin_support_console_router
from .routes_admin_webhooks import router as admin_webhooks_router
<<<<<<< HEAD
=======

from .routes_admin_devices import router as admin_devices_router
from .routes_print_test import router as print_test_router
from .routes_integrations import router as integrations_router
>>>>>>> 842382ee
from .routes_alerts import router as alerts_router
from .routes_api_keys import router as api_keys_router
from .routes_auth_2fa import router as auth_2fa_router
from .routes_auth_magic import router as auth_magic_router
from .routes_backup import router as backup_router
from .routes_billing import router as billing_router
from .routes_checkout_gateway import router as checkout_router
from .routes_counter_admin import router as counter_admin_router
from .routes_counter_guest import router as counter_guest_router
from .routes_csp_report import router as csp_router
from .routes_dashboard import router as dashboard_router
from .routes_dashboard_charts import router as dashboard_charts_router
from .routes_daybook_pdf import router as daybook_pdf_router
from .routes_digest import router as digest_router
from .routes_dlq import router as dlq_router
from .routes_export_all import router as export_all_router
from .routes_exports import router as exports_router
from .routes_feedback import router as feedback_router
from .routes_gst_monthly import router as gst_monthly_router
from .routes_guest_bill import router as guest_bill_router
from .routes_guest_consent import router as guest_consent_router
from .routes_guest_menu import router as guest_menu_router
from .routes_guest_order import router as guest_order_router
from .routes_guest_receipts import router as guest_receipts_router
from .routes_help import router as help_router
from .routes_hotel_guest import router as hotel_guest_router
from .routes_hotel_housekeeping import router as hotel_hk_router
from .routes_housekeeping import router as housekeeping_router
from .routes_integrations import router as integrations_router
<<<<<<< HEAD
=======
from .routes_integrations_marketplace import router as integrations_marketplace_router
>>>>>>> 842382ee
from .routes_invoice_pdf import router as invoice_pdf_router
from .routes_jobs_status import router as jobs_status_router
from .routes_kot import router as kot_router
from .routes_legal import router as legal_router
from .routes_limits_usage import router as limits_router
from .routes_maintenance import router as maintenance_router
from .routes_media import router as media_router
from .routes_menu_import import router as menu_import_router
from .routes_metrics import router as metrics_router
from .routes_metrics import ws_messages_total
from .routes_onboarding import router as onboarding_router
from .routes_order_void import router as order_void_router
from .routes_orders_batch import router as orders_batch_router
from .routes_outbox_admin import router as outbox_admin_router
from .routes_owner_aggregate import router as owner_aggregate_router
from .routes_owner_analytics import router as owner_analytics_router
from .routes_owner_sla import router as owner_sla_router
from .routes_pilot_feedback import router as pilot_feedback_router
from .routes_pilot_telemetry import router as pilot_telemetry_router
from .routes_postman import router as postman_router
from .routes_preflight import router as preflight_router
from .routes_print import router as print_router
from .routes_print_bridge import router as print_bridge_router
from .routes_print_test import router as print_test_router
from .routes_privacy_dsar import router as privacy_dsar_router
from .routes_push import router as push_router
from .routes_pwa_version import router as pwa_version_router
from .routes_qrpack import router as qrpack_router
from .routes_ready import router as ready_router
from .routes_refunds import router as refunds_router
from .routes_reports import router as reports_router
from .routes_rum_vitals import router as rum_router
from .routes_sandbox_bootstrap import router as sandbox_bootstrap_router
from .routes_security import router as security_router
from .routes_slo import router as slo_router
from .routes_staff import router as staff_router
from .routes_support import router as support_router
from .routes_support_bundle import router as support_bundle_router
from .routes_tables_map import router as tables_map_router
from .routes_tables_qr_rotate import router as tables_qr_rotate_router
from .routes_tables_sse import router as tables_sse_router
from .routes_tenant_close import router as tenant_close_router
from .routes_tenant_sandbox import router as tenant_sandbox_router
from .routes_time_skew import router as time_skew_router
from .routes_troubleshoot import router as troubleshoot_router
from .routes_vapid import router as vapid_router
from .routes_version import router as version_router
from .routes_webhook_tools import router as webhook_tools_router
from .routes_webhooks import router as webhooks_router
from .routes_whatsapp_status import router as whatsapp_status_router
from .services import notifications
from .utils import PrepTimeTracker
from .utils.responses import err, ok

sys.modules.setdefault("db", app_db)
sys.modules.setdefault("domain", app_domain)
sys.modules.setdefault("models_tenant", app_models_tenant)
sys.modules.setdefault("repos_sqlalchemy", app_repos_sqlalchemy)
sys.modules.setdefault("utils", app_utils)
kds_router = importlib.import_module(".routes_kds", __package__).router
kds_expo_router = importlib.import_module(".routes_kds_expo", __package__).router
kds_sla_router = importlib.import_module(".routes_kds_sla", __package__).router
kds_expo_router = importlib.import_module(".routes_kds_expo", __package__).router
superadmin_router = importlib.import_module(".routes_superadmin", __package__).router


class SWStaticFiles(StaticFiles):
    async def get_response(self, path, scope):
        response = await super().get_response(path, scope)
        if path == "sw.js":
            response.headers["Service-Worker-Allowed"] = "/"
        return response


class SecurityHeadersMiddleware(BaseHTTPMiddleware):
    async def dispatch(self, request, call_next):
        response = await call_next(request)
        response.headers.setdefault("X-Frame-Options", "DENY")
        return response


validate_on_boot()
settings = get_settings()
app = FastAPI(
    title="Neo API",
    version="1.0.0-rc",
    servers=[{"url": "/"}],
    openapi_url="/openapi.json",
)
static_dir = Path(__file__).resolve().parent.parent.parent / "static"
app.mount("/static", SWStaticFiles(directory=static_dir), name="static")
init_tracing(app)
asyncio.set_event_loop(asyncio.new_event_loop())
app.state.redis = from_url(settings.redis_url, decode_responses=True)
app.state.export_progress = {}
app.add_middleware(GZipMiddleware, minimum_size=1024)
app.add_middleware(PrometheusMiddleware)
app.add_middleware(HttpErrorCounterMiddleware)
app.add_middleware(HTMLErrorPagesMiddleware, static_dir=static_dir)
app.add_middleware(RequestIdMiddleware)
app.add_middleware(RateLimitMiddleware, limit=3)
app.add_middleware(GuestBlockMiddleware)
app.add_middleware(TableStateGuardMiddleware)
app.add_middleware(RoomStateGuard)
app.add_middleware(GuestRateLimitMiddleware)
app.add_middleware(LicensingMiddleware)
app.add_middleware(IdempotencyMiddleware)
app.add_middleware(IdempotencyMetricsMiddleware)
app.add_middleware(MaintenanceMiddleware)
app.add_middleware(SecurityHeadersMiddleware)
app.add_middleware(SecurityMiddleware)
app.add_middleware(PinSecurityMiddleware)
app.add_middleware(APIKeyAuthMiddleware)
app.add_middleware(LoggingMiddleware)

subscription_guard = SubscriptionGuard(app)


# Track active WebSocket connections per client IP
ws_connections: dict[str, int] = defaultdict(int)
WS_HEARTBEAT_INTERVAL = 15


@app.middleware("http")
async def subscription_guard_middleware(request: Request, call_next):
    return await subscription_guard(request, call_next)


app.include_router(menu_router, prefix="/menu")


LOG_LEVEL = os.getenv("LOG_LEVEL", "INFO").upper()
configure_logging(getattr(logging, LOG_LEVEL))
logger = logging.getLogger("api")
init_sentry(env=os.getenv("ENV"))


@app.exception_handler(StarletteHTTPException)
async def http_error_handler(request: Request, exc: StarletteHTTPException):
    logger.warning(
        exc.detail,
        extra={
            "status": exc.status_code,
            "route": request.url.path,
            "tenant": request.headers.get("X-Tenant"),
            "user": request.headers.get("X-User"),
        },
    )
    return JSONResponse(err(exc.status_code, exc.detail), status_code=exc.status_code)


@app.exception_handler(Exception)
async def general_error_handler(request: Request, exc: Exception):
    logger.exception(
        "unhandled_error",
        extra={
            "status": 500,
            "route": request.url.path,
            "tenant": request.headers.get("X-Tenant"),
            "user": request.headers.get("X-User"),
        },
    )
    capture_exception(exc)
    return JSONResponse(err(500, "Internal Server Error"), status_code=500)


REDIS_URL = os.getenv("REDIS_URL", "redis://localhost")
redis_client = redis.from_url(REDIS_URL, decode_responses=True)
prep_trackers: dict[str, PrepTimeTracker] = {}


@app.on_event("startup")
async def start_event_consumers() -> None:
    """Launch background tasks for event processing."""

    asyncio.create_task(alerts_sender(event_bus.subscribe("order.placed")))
    asyncio.create_task(ema_updater(event_bus.subscribe("payment.verified")))
    asyncio.create_task(report_aggregator(event_bus.subscribe("table.cleaned")))


# Replica health monitoring
@app.on_event("startup")
async def start_replica_monitor() -> None:
    await replica.check_replica(app)
    asyncio.create_task(replica.monitor(app))


# Auth Routes


class EmailLogin(BaseModel):
    """Email/password login payload."""

    username: str = Field(..., example="alice@example.com")
    password: str = Field(..., example="secret123")


class PinLogin(BaseModel):
    """PIN login payload."""

    username: str = Field(..., example="alice")
    pin: str = Field(..., example="1234")


@app.post("/login/email", tags=["Auth"], summary="Login with email")
async def email_login(credentials: EmailLogin) -> dict:
    """Authenticate using username/password and return a JWT."""

    user = authenticate_user(credentials.username, credentials.password)
    if not user:
        raise HTTPException(
            status_code=status.HTTP_400_BAD_REQUEST, detail="Invalid credentials"
        )
    token = create_access_token({"sub": user.username, "role": user.role})
    log_event(user.username, "login", "user", master=True)
    return ok(Token(access_token=token, role=user.role))


@app.post("/login/pin", tags=["Auth"], summary="Login with PIN")
async def pin_login(credentials: PinLogin) -> dict:
    """Authenticate using a short numeric PIN."""

    user = authenticate_pin(credentials.username, credentials.pin)
    if not user:
        raise HTTPException(
            status_code=status.HTTP_400_BAD_REQUEST, detail="Invalid credentials"
        )
    token = create_access_token({"sub": user.username, "role": user.role})
    log_event(user.username, "login", "user", master=True)
    return ok(Token(access_token=token, role=user.role))


@app.get(
    "/admin",
    dependencies=[Depends(role_required("super_admin", "outlet_admin", "manager"))],
)
async def admin_area(
    user: User = Depends(role_required("super_admin", "outlet_admin", "manager"))
):
    """Endpoint accessible to high-privilege roles only."""

    return ok({"message": f"Welcome {user.username}"})


@app.get(
    "/staff", dependencies=[Depends(role_required("cashier", "kitchen", "cleaner"))]
)
async def staff_area(
    user: User = Depends(role_required("cashier", "kitchen", "cleaner"))
):
    """Endpoint for general staff roles."""

    return ok({"message": f"Hello {user.username}"})


class CartItem(BaseModel):
    """An item added by a guest to the cart."""

    item: str = Field(..., example="Coffee")
    price: float = Field(..., example=2.5)
    quantity: int = Field(..., example=1)
    guest_id: Optional[str] = Field(None, example="guest-1")
    status: str = Field("pending", example="pending")


class UpdateQuantity(BaseModel):
    """Payload for modifying an order line.

    ``admin`` must be set to ``True`` and ``quantity`` to ``0`` to perform a
    soft-cancel.
    """

    quantity: int = Field(..., example=0)
    admin: bool = Field(False, example=True)


class StaffOrder(BaseModel):
    """Order item placed directly by staff."""

    item: str = Field(..., example="Tea")
    price: float = Field(..., example=1.5)
    quantity: int = Field(..., example=1)


tables: Dict[str, Dict[str, List[CartItem]]] = {}  # table_id -> cart and orders


def _tracker(table_code: str) -> PrepTimeTracker:
    """Return the EMA tracker for ``table_code``."""

    return prep_trackers.setdefault(table_code, PrepTimeTracker(window=10))


async def _broadcast(table_code: str, data: dict) -> None:
    """Publish ``data`` to the table's update channel."""

    channel = f"rt:update:{table_code}"
    try:
        await redis_client.publish(channel, json.dumps(data))
    except Exception:  # pragma: no cover - best effort only
        pass


class OrderRequest(BaseModel):
    tenant_id: str
    open_tables: int


TENANTS: dict[str, dict] = {}  # tenant_id -> tenant info
PAYMENTS: dict[str, dict] = {}  # payment_id -> payment metadata


@app.post("/tenants")
async def create_tenant(name: str, licensed_tables: int) -> dict:
    tenant_id = str(uuid.uuid4())
    TENANTS[tenant_id] = {
        "name": name,
        "licensed_tables": licensed_tables,
        "subscription_expires_at": datetime.utcnow(),
        "plan": "basic",
        "grace_period_days": 7,
    }
    return ok({"tenant_id": tenant_id})


@app.post("/orders")
async def create_order(request: OrderRequest) -> dict:
    tenant = TENANTS.get(request.tenant_id)
    if tenant is None:
        raise HTTPException(status_code=404, detail="Tenant not found")

    if request.open_tables >= tenant["licensed_tables"]:
        raise HTTPException(status_code=403, detail="Licensed table limit exceeded")

    expiry = tenant["subscription_expires_at"]
    if datetime.utcnow() > expiry + timedelta(days=7):
        raise HTTPException(status_code=403, detail="Subscription expired")

    if os.getenv("POSTGRES_TENANT_DSN_TEMPLATE"):
        try:
            uuid.UUID(request.tenant_id)
        except ValueError:
            pass
        else:
            await notifications.enqueue(
                request.tenant_id, "order.accepted", request.dict()
            )
    return ok({"status": "order accepted"})


@app.post("/tenants/{tenant_id}/subscription/renew")
async def renew_subscription(
    tenant_id: str, screenshot: UploadFile = File(...)
) -> dict:
    if tenant_id not in TENANTS:
        raise HTTPException(status_code=404, detail="Tenant not found")

    payment_id = str(uuid.uuid4())
    uploads = Path(__file__).resolve().parent / "payments"
    uploads.mkdir(exist_ok=True)
    file_path = uploads / f"{payment_id}_{screenshot.filename}"
    with file_path.open("wb") as buffer:
        buffer.write(await screenshot.read())

    PAYMENTS[payment_id] = {
        "tenant_id": tenant_id,
        "screenshot": str(file_path),
        "verified": False,
    }
    return ok({"payment_id": payment_id})


@app.post("/tenants/{tenant_id}/subscription/payments/{payment_id}/verify")
async def verify_payment(tenant_id: str, payment_id: str, months: int = 1) -> dict:
    payment = PAYMENTS.get(payment_id)
    if payment is None or payment["tenant_id"] != tenant_id:
        raise HTTPException(status_code=404, detail="Payment not found")

    payment["verified"] = True
    tenant = TENANTS[tenant_id]
    tenant["subscription_expires_at"] = tenant["subscription_expires_at"] + timedelta(
        days=30 * months
    )
    await event_bus.publish(
        "payment.verified", {"tenant_id": tenant_id, "payment_id": payment_id}
    )
    return ok({"status": "verified"})


@app.get("/health")
async def health() -> dict:
    return ok({"status": "ok"})


@app.websocket("/tables/{table_code}/ws")
async def table_ws(websocket: WebSocket, table_code: str) -> None:
    """Stream order status updates for ``table_code``."""

    ip = websocket.client.host if websocket.client else "?"
    try:
        realtime_guard.register(ip)
    except HTTPException:
        await websocket.close(code=status.WS_1013_TRY_AGAIN_LATER)
        return

    await websocket.accept()
    channel = f"rt:update:{table_code}"
    pubsub = redis_client.pubsub()
    await pubsub.subscribe(channel)
    tracker = _tracker(table_code)
    queue: asyncio.Queue[dict | None] = realtime_guard.queue()

    async def reader():
        try:
            async for message in pubsub.listen():
                if message["type"] != "message":
                    continue
                data = json.loads(message["data"])
                try:
                    queue.put_nowait(data)
                except asyncio.QueueFull:
                    await websocket.close(
                        code=status.WS_1013_TRY_AGAIN_LATER, reason="RETRY"
                    )
                    while True:
                        try:
                            queue.get_nowait()
                        except asyncio.QueueEmpty:
                            break
                    await queue.put(None)
                    break
        finally:
            await queue.put(None)

    reader_task = asyncio.create_task(reader())
    hb_task = realtime_guard.heartbeat_task(websocket)

    try:
        while True:
            item = await queue.get()
            if item is None:
                break
            prep_time = item.get("prep_time")
            if prep_time is not None:
                item["eta"] = tracker.add_prep_time(float(prep_time))
            await websocket.send_json(item)
            ws_messages_total.inc()
    except WebSocketDisconnect:  # pragma: no cover - network disconnect
        pass
    finally:
        reader_task.cancel()
        hb_task.cancel()
        await pubsub.unsubscribe(channel)
        await pubsub.close()
        realtime_guard.unregister(ip)


def _table_state(table_id: str) -> Dict[str, List[CartItem]]:
    """Return the mutable state dictionary for a table."""

    return tables.setdefault(table_id, {"cart": [], "orders": []})


def _guard_table_open(table_id: str, lang: str):
    """Return a lock error response if the table isn't available."""

    try:
        tid = uuid.UUID(table_id)
    except ValueError:
        return None
    with SessionLocal() as session:
        table = session.get(Table, tid)
        if table and table.state != "AVAILABLE":
            msg = get_msg(lang, "errors.TABLE_LOCKED")
            return JSONResponse(err("TABLE_LOCKED", msg), status_code=423)
    return None


# Table Operations


@app.get("/tables")
async def list_tables() -> dict[str, list[dict[str, str]]]:
    """Return all tables and their statuses."""

    with SessionLocal() as session:
        records = session.query(Table).filter(Table.deleted_at.is_(None)).all()
        data = [{"id": str(t.id), "name": t.name, "state": t.state} for t in records]
    return {"tables": data}


@app.post("/tables/{table_id}/cart", tags=["Orders"], summary="Add item to cart")
async def add_to_cart(
    table_id: str,
    item: CartItem,
    accept_language: str | None = Header(default=None, alias="Accept-Language"),
) -> dict:
    """Add an item to a table's cart.

    Multiple guests may add items concurrently by specifying a ``guest_id``.
    """

    lang = resolve_lang(accept_language)
    if (resp := _guard_table_open(table_id, lang)) is not None:
        return resp
    table = _table_state(table_id)
    table["cart"].append(item)
    await _broadcast(table_id, {"status": "cart"})
    return ok({"cart": table["cart"]})


@app.post("/tables/{table_id}/order", tags=["Orders"], summary="Place order")
async def place_order(
    table_id: str,
    accept_language: str | None = Header(default=None, alias="Accept-Language"),
) -> dict:
    """Move all cart items to the order, locking them from guest edits."""

    lang = resolve_lang(accept_language)
    if (resp := _guard_table_open(table_id, lang)) is not None:
        return resp
    table = _table_state(table_id)
    table["orders"].extend(table["cart"])
    table["cart"] = []  # cart is cleared so guests cannot modify placed items
    await event_bus.publish("order.placed", {"table_id": table_id})
    await _broadcast(table_id, {"status": "placed"})

    return ok({"orders": table["orders"]})


@app.patch(
    "/tables/{table_id}/order/{index}",
    tags=["Orders"],
    summary="Update order line",
)
async def update_order(table_id: str, index: int, payload: UpdateQuantity) -> dict:
    """Allow an admin to soft-cancel an order line by setting ``quantity`` to 0."""

    table = _table_state(table_id)
    try:
        order_item = table["orders"][index]
    except IndexError as exc:  # pragma: no cover - simple bounds check
        raise HTTPException(status_code=404, detail="Order item not found") from exc
    if not payload.admin:
        raise HTTPException(status_code=403, detail="Edits restricted")
    if payload.quantity != 0:
        raise HTTPException(status_code=400, detail="Only soft-cancel allowed")
    order_item.quantity = 0  # mark as cancelled but retain entry for audit
    await _broadcast(table_id, {"status": "updated"})
    log_event("system", "order_update", table_id)

    return ok({"orders": table["orders"]})


@app.post(
    "/tables/{table_id}/staff-order",
    tags=["Orders"],
    summary="Staff place order",
)
async def staff_place_order(table_id: str, item: StaffOrder) -> dict:
    """Staff directly place an order for a guest without a phone."""

    table = _table_state(table_id)
    table["orders"].append(CartItem(**item.model_dump()))
    await _broadcast(table_id, {"status": "staff_order"})
    return ok({"orders": table["orders"]})


@app.get("/orders", tags=["Orders"], summary="List all orders")
async def list_orders() -> dict[str, list[dict]]:
    """Return all orders across tables for staff views."""

    data: list[dict] = []
    for table_id, state in tables.items():
        for idx, item in enumerate(state["orders"]):
            entry = item.model_dump()
            entry.update({"table_id": table_id, "index": idx})
            data.append(entry)
    return {"orders": data}


@app.post(
    "/orders/{table_id}/{index}/accept",
    tags=["Orders"],
    summary="Accept order line",
)
async def accept_order(table_id: str, index: int) -> dict[str, str]:
    """Mark an order line as accepted."""

    table = _table_state(table_id)
    try:
        order_item = table["orders"][index]
    except IndexError as exc:
        raise HTTPException(status_code=404, detail="Order item not found") from exc
    order_item.status = "accepted"
    await _broadcast(table_id, {"status": "accepted", "index": index})
    return {"status": "accepted"}


@app.post(
    "/orders/{table_id}/{index}/reject",
    tags=["Orders"],
    summary="Reject order line",
)
async def reject_order(table_id: str, index: int, request: Request) -> dict[str, str]:
    """Mark an order line as rejected."""

    table = _table_state(table_id)
    try:
        order_item = table["orders"][index]
    except IndexError as exc:
        raise HTTPException(status_code=404, detail="Order item not found") from exc
    order_item.status = "rejected"
    await _broadcast(table_id, {"status": "rejected", "index": index})

    ip = request.client.host if request.client else "unknown"
    await order_rejection.on_rejected("demo", ip, request.app.state.redis)

    return {"status": "rejected"}


# Billing


@app.get("/tables/{table_id}/bill", tags=["Billing"], summary="Get table bill")
async def bill(table_id: str) -> dict:
    """Return the running bill for a table."""

    table = _table_state(table_id)
    total = sum(i.price * i.quantity for i in table["orders"] if i.quantity > 0)
    return ok({"total": total, "orders": table["orders"]})


@app.post("/tables/{table_id}/pay", tags=["Billing"], summary="Pay table bill")
async def pay_now(table_id: str) -> dict:
    """Settle the current bill and clear outstanding orders."""

    table = _table_state(table_id)
    total = sum(i.price * i.quantity for i in table["orders"] if i.quantity > 0)
    table["orders"] = []  # clearing orders resets table state for next guests
    try:
        tid = uuid.UUID(table_id)
    except ValueError:
        pass
    else:
        with SessionLocal() as session:
            db_table = session.get(Table, tid)
            if db_table is not None:
                db_table.state = "LOCKED"
                session.commit()
    log_event("system", "payment", table_id)
    return ok({"total": total})


VALID_ACTIONS = {"waiter", "water", "bill"}


@app.post(
    "/tables/{table_id}/call/{action}",
    tags=["Staff"],
    summary="Call staff",
)
async def call_staff(table_id: str, action: str) -> dict:
    """Queue a staff call request for the given table."""

    if action not in VALID_ACTIONS:
        raise HTTPException(status_code=400, detail="invalid action")
    # In a full implementation this would persist the request and notify staff.
    return ok({"table_id": table_id, "action": action, "status": "queued"})


@app.post(
    "/tables/{table_id}/lock",
    tags=["Tables"],
    summary="Lock table",
)
async def lock_table(table_id: str) -> dict:
    """Lock a table after settlement until cleaned."""

    try:
        tid = uuid.UUID(table_id)
    except ValueError as exc:  # pragma: no cover - simple validation
        raise HTTPException(status_code=400, detail="invalid table id") from exc
    with SessionLocal() as session:
        table = session.get(Table, tid)
        if table is None:
            raise HTTPException(status_code=404, detail="Table not found")
        table.state = "LOCKED"
        session.commit()
        session.refresh(table)
    await publish_table_state(table)
    return ok({"table_id": table_id, "state": table.state})


@app.post(
    "/tables/{table_id}/mark-clean",
    tags=["Tables"],
    summary="Mark table clean",
)
async def mark_clean(table_id: str) -> dict:
    """Mark a table as cleaned and ready for new guests."""
    await event_bus.publish("table.cleaned", {"table_id": table_id})
    try:
        tid = uuid.UUID(table_id)
    except ValueError:  # non-UUID ids are allowed but skip DB update
        return ok({"table_id": table_id, "state": "AVAILABLE"})

    with SessionLocal() as session:
        table = session.get(Table, tid)
        if table is None:
            raise HTTPException(status_code=404, detail="Table not found")
        table.state = "AVAILABLE"
        table.last_cleaned_at = func.now()
        session.commit()
        session.refresh(table)
    await publish_table_state(table)
    return ok({"table_id": table_id, "state": table.state})


# Router wiring

# Auth domain
app.include_router(auth_magic_router)
app.include_router(auth_2fa_router)

# Guest domain
app.include_router(guest_menu_router)
app.include_router(guest_order_router)
app.include_router(guest_bill_router)
app.include_router(guest_consent_router)
app.include_router(guest_receipts_router)
app.include_router(counter_guest_router)
app.include_router(hotel_guest_router)
app.include_router(invoice_pdf_router)
app.include_router(billing_router)
app.include_router(onboarding_router)
app.include_router(qrpack_router)
app.include_router(order_void_router)

# KDS/KOT domain
app.include_router(kot_router)
app.include_router(kds_router)
app.include_router(kds_expo_router)
app.include_router(kds_sla_router)
app.include_router(kds_expo_router)

# Admin domain
app.include_router(counter_admin_router)
app.include_router(staff_router)
app.include_router(admin_menu_router)
app.include_router(slo_router)
app.include_router(admin_ops_router)
app.include_router(limits_router)
app.include_router(menu_import_router)
app.include_router(alerts_router)
app.include_router(security_router)
app.include_router(jobs_status_router)
app.include_router(dlq_router)
app.include_router(admin_privacy_router)
app.include_router(privacy_dsar_router)
app.include_router(outbox_admin_router)
app.include_router(webhook_tools_router)
app.include_router(orders_batch_router)
app.include_router(housekeeping_router)
app.include_router(hotel_hk_router)
app.include_router(metrics_router)
app.include_router(rum_router)
app.include_router(owner_analytics_router)
app.include_router(owner_sla_router)
app.include_router(dashboard_router)
app.include_router(dashboard_charts_router)
app.include_router(owner_aggregate_router)
app.include_router(preflight_router)
app.include_router(tables_map_router)
app.include_router(tables_qr_rotate_router)
app.include_router(tables_sse_router)
app.include_router(time_skew_router)
app.include_router(pwa_version_router)
app.include_router(version_router)
app.include_router(ready_router)
app.include_router(troubleshoot_router)
app.include_router(help_router)
app.include_router(support_router)
app.include_router(admin_support_router)
app.include_router(admin_support_console_router)
app.include_router(admin_webhooks_router)
app.include_router(print_test_router)
app.include_router(integrations_router)
app.include_router(integrations_marketplace_router)
app.include_router(slo_router)
app.include_router(support_bundle_router)
app.include_router(legal_router)
app.include_router(maintenance_router)
app.include_router(tenant_close_router)
app.include_router(tenant_sandbox_router)
app.include_router(sandbox_bootstrap_router)
app.include_router(backup_router)
app.include_router(print_router)
app.include_router(print_bridge_router)
app.include_router(push_router)
app.include_router(whatsapp_status_router)
app.include_router(checkout_router)
app.include_router(refunds_router)
app.include_router(feedback_router)
app.include_router(pilot_feedback_router)
app.include_router(pilot_telemetry_router)
app.include_router(media_router)
app.include_router(api_keys_router)
app.include_router(vapid_router)
app.include_router(postman_router)
app.include_router(admin_qrpack_router)
app.include_router(admin_qrposter_router)
app.include_router(admin_devices_router)

# Reports domain
app.include_router(daybook_pdf_router)
app.include_router(digest_router)
app.include_router(reports_router)
app.include_router(csp_router)
app.include_router(accounting_exports_router)
app.include_router(gst_monthly_router)
app.include_router(exports_router)
app.include_router(export_all_router)

if os.getenv("ADMIN_API_ENABLED", "").lower() in {"1", "true", "yes"}:
    app.include_router(superadmin_router)<|MERGE_RESOLUTION|>--- conflicted
+++ resolved
@@ -105,30 +105,25 @@
 
 from .routes_accounting import router as accounting_router
 from .routes_admin_devices import router as admin_devices_router
-<<<<<<< HEAD
 from .routes_admin_menu import router as admin_menu_router
 from .routes_admin_ops import router as admin_ops_router
 from .routes_admin_pilot import router as admin_pilot_router
-=======
 
 from .routes_admin_menu import router as admin_menu_router
 from .routes_admin_ops import router as admin_ops_router
 from .routes_admin_pilot import router as admin_pilot_router
 from .routes_admin_print import router as admin_print_router
->>>>>>> 842382ee
 from .routes_admin_privacy import router as admin_privacy_router
 from .routes_admin_qrpack import router as admin_qrpack_router
 from .routes_admin_qrposter_pack import router as admin_qrposter_router
 from .routes_admin_support import router as admin_support_router
 from .routes_admin_support_console import router as admin_support_console_router
 from .routes_admin_webhooks import router as admin_webhooks_router
-<<<<<<< HEAD
-=======
+
 
 from .routes_admin_devices import router as admin_devices_router
 from .routes_print_test import router as print_test_router
 from .routes_integrations import router as integrations_router
->>>>>>> 842382ee
 from .routes_alerts import router as alerts_router
 from .routes_api_keys import router as api_keys_router
 from .routes_auth_2fa import router as auth_2fa_router
@@ -158,10 +153,8 @@
 from .routes_hotel_housekeeping import router as hotel_hk_router
 from .routes_housekeeping import router as housekeeping_router
 from .routes_integrations import router as integrations_router
-<<<<<<< HEAD
-=======
+
 from .routes_integrations_marketplace import router as integrations_marketplace_router
->>>>>>> 842382ee
 from .routes_invoice_pdf import router as invoice_pdf_router
 from .routes_jobs_status import router as jobs_status_router
 from .routes_kot import router as kot_router
