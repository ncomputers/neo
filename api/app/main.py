# main.py
<<<<<<< HEAD
# isort:skip_file
=======
>>>>>>> 0dc4aa4e
# flake8: noqa

"""In-memory FastAPI application for demo guest ordering and billing."""

from __future__ import annotations

import asyncio
import importlib
import json
import logging
import os
import sys
import uuid
from datetime import datetime, timedelta
from pathlib import Path
from typing import Dict, List, Optional

import redis.asyncio as redis
from fastapi import (
    Depends,
    FastAPI,
    File,
    Header,
    HTTPException,
    Request,
    UploadFile,
    WebSocket,
    WebSocketDisconnect,
    status,
)
from fastapi.responses import JSONResponse
from fastapi.staticfiles import StaticFiles
from pydantic import BaseModel, Field


class _LoopPolicy(asyncio.DefaultEventLoopPolicy):
    def get_event_loop(self):
        try:
            return super().get_event_loop()
        except RuntimeError:
            loop = self.new_event_loop()
            self.set_event_loop(loop)
            return loop


asyncio.set_event_loop_policy(_LoopPolicy())
from redis.asyncio import from_url
from sqlalchemy import func
from starlette.exceptions import HTTPException as StarletteHTTPException
from starlette.middleware.base import BaseHTTPMiddleware
from starlette.middleware.gzip import GZipMiddleware

from config import get_settings

from . import db as app_db
from . import domain as app_domain
from . import models_tenant as app_models_tenant
from . import repos_sqlalchemy as app_repos_sqlalchemy
from . import utils as app_utils
from .audit import log_event
from .auth import (
    Token,
    User,
    authenticate_pin,
    authenticate_user,
    create_access_token,
    role_required,
)
from .db import SessionLocal
from .events import alerts_sender, ema_updater, event_bus, report_aggregator
from .hooks import order_rejection
from .hooks.table_map import publish_table_state
from .i18n import get_msg, resolve_lang
from .menu import router as menu_router
from .middleware import RateLimitMiddleware
from .middlewares import (
    APIKeyAuthMiddleware,
    CorrelationIdMiddleware,
    GuestBlockMiddleware,
    GuestRateLimitMiddleware,
    HTMLErrorPagesMiddleware,
    HttpErrorCounterMiddleware,
    IdempotencyMetricsMiddleware,
    IdempotencyMiddleware,
    LicensingMiddleware,
    LoggingMiddleware,
    MaintenanceMiddleware,
    PrometheusMiddleware,
    TableStateGuardMiddleware,
    realtime_guard,
)
from .middlewares.room_state_guard import RoomStateGuard
from .middlewares.security import SecurityMiddleware
from .middlewares.subscription_guard import SubscriptionGuard
from .models_tenant import Table
from .otel import init_tracing
from .routes_jobs_status import router as jobs_status_router
from .routes_admin_menu import router as admin_menu_router
from .routes_alerts import router as alerts_router
<<<<<<< HEAD
from .routes_auth_magic import router as auth_magic_router
from .routes_backup import router as backup_router
from .routes_counter_admin import router as counter_admin_router
from .routes_counter_guest import router as counter_guest_router
from .routes_dashboard import router as dashboard_router
from .routes_dashboard_charts import router as dashboard_charts_router
from .routes_daybook_pdf import router as daybook_pdf_router
from .routes_digest import router as digest_router
from .routes_exports import router as exports_router
from .routes_gst_monthly import router as gst_monthly_router
from .routes_guest_bill import router as guest_bill_router
from .routes_guest_menu import router as guest_menu_router
from .routes_guest_order import router as guest_order_router
from .routes_hotel_guest import router as hotel_guest_router
from .routes_hotel_housekeeping import router as hotel_hk_router
from .routes_housekeeping import router as housekeeping_router
from .routes_invoice_pdf import router as invoice_pdf_router
from .routes_kot import router as kot_router
from .routes_media import router as media_router
from .routes_menu_import import router as menu_import_router
from .routes_metrics import router as metrics_router
from .routes_metrics import ws_messages_total
from .routes_onboarding import router as onboarding_router
from .routes_orders_batch import router as orders_batch_router
from .routes_outbox_admin import router as outbox_admin_router
from .routes_owner_aggregate import router as owner_aggregate_router
from .routes_preflight import router as preflight_router
from .routes_print import router as print_router
from .routes_print_bridge import router as print_bridge_router
from .routes_push import router as push_router
from .routes_feedback import router as feedback_router
from .routes_qrpack import router as qrpack_router
from .routes_ready import router as ready_router
from .routes_reports import router as reports_router
from .routes_security import router as security_router
from .routes_help import router as help_router
from .routes_support import router as support_router
from .routes_legal import router as legal_router
from .routes_staff import router as staff_router
from .routes_tables_map import router as tables_map_router
from .routes_tables_sse import router as tables_sse_router
from .routes_tables_qr_rotate import router as tables_qr_rotate_router
from .routes_vapid import router as vapid_router
from .routes_version import router as version_router
from .routes_api_keys import router as api_keys_router
from .services import notifications
from .utils import PrepTimeTracker
from .utils.responses import err, ok
=======
from .routes_api_keys import router as api_keys_router  # noqa: E402
from .routes_auth_magic import router as auth_magic_router  # noqa: E402
from .routes_backup import router as backup_router  # noqa: E402
from .routes_counter_admin import router as counter_admin_router  # noqa: E402
from .routes_counter_guest import router as counter_guest_router  # noqa: E402
from .routes_dashboard import router as dashboard_router  # noqa: E402
from .routes_dashboard_charts import router as dashboard_charts_router  # noqa: E402
from .routes_daybook_pdf import router as daybook_pdf_router  # noqa: E402
from .routes_digest import router as digest_router  # noqa: E402
from .routes_exports import router as exports_router  # noqa: E402
from .routes_feedback import router as feedback_router  # noqa: E402
from .routes_gst_monthly import router as gst_monthly_router  # noqa: E402
from .routes_guest_bill import router as guest_bill_router  # noqa: E402
from .routes_guest_menu import router as guest_menu_router  # noqa: E402
from .routes_guest_order import router as guest_order_router  # noqa: E402
from .routes_help import router as help_router  # noqa: E402
from .routes_hotel_guest import router as hotel_guest_router  # noqa: E402
from .routes_hotel_housekeeping import router as hotel_hk_router  # noqa: E402
from .routes_housekeeping import router as housekeeping_router  # noqa: E402
from .routes_invoice_pdf import router as invoice_pdf_router  # noqa: E402
from .routes_kot import router as kot_router  # noqa: E402
from .routes_media import router as media_router  # noqa: E402
from .routes_menu_import import router as menu_import_router  # noqa: E402
from .routes_metrics import router as metrics_router  # noqa: E402
from .routes_metrics import ws_messages_total  # noqa: E402
from .routes_onboarding import router as onboarding_router  # noqa: E402
from .routes_orders_batch import router as orders_batch_router  # noqa: E402
from .routes_outbox_admin import router as outbox_admin_router  # noqa: E402
from .routes_owner_aggregate import router as owner_aggregate_router  # noqa: E402
from .routes_preflight import router as preflight_router  # noqa: E402
from .routes_print import router as print_router  # noqa: E402
from .routes_print_bridge import router as print_bridge_router  # noqa: E402
from .routes_push import router as push_router  # noqa: E402
from .routes_qrpack import router as qrpack_router  # noqa: E402
from .routes_ready import router as ready_router  # noqa: E402
from .routes_reports import router as reports_router  # noqa: E402
from .routes_security import router as security_router  # noqa: E402
from .routes_staff import router as staff_router  # noqa: E402
from .routes_support import router as support_router  # noqa: E402
from .routes_tables_map import router as tables_map_router  # noqa: E402
from .routes_tables_qr import router as tables_qr_router  # noqa: E402
from .routes_tables_sse import router as tables_sse_router  # noqa: E402
from .routes_vapid import router as vapid_router  # noqa: E402
from .routes_version import router as version_router  # noqa: E402
from .services import notifications  # noqa: E402
from .utils import PrepTimeTracker  # noqa: E402
from .utils.responses import err, ok  # noqa: E402

>>>>>>> 0dc4aa4e

sys.modules.setdefault("db", app_db)
sys.modules.setdefault("domain", app_domain)
sys.modules.setdefault("models_tenant", app_models_tenant)
sys.modules.setdefault("repos_sqlalchemy", app_repos_sqlalchemy)
sys.modules.setdefault("utils", app_utils)
kds_router = importlib.import_module(".routes_kds", __package__).router
superadmin_router = importlib.import_module(".routes_superadmin", __package__).router


class SWStaticFiles(StaticFiles):
    async def get_response(self, path, scope):
        response = await super().get_response(path, scope)
        if path == "sw.js":
            response.headers["Service-Worker-Allowed"] = "/"
        return response


class SecurityHeadersMiddleware(BaseHTTPMiddleware):
    async def dispatch(self, request, call_next):
        response = await call_next(request)
        response.headers.setdefault("X-Frame-Options", "DENY")
        return response


settings = get_settings()
app = FastAPI()
static_dir = Path(__file__).resolve().parent.parent.parent / "static"
app.mount("/static", SWStaticFiles(directory=static_dir), name="static")
init_tracing(app)
asyncio.set_event_loop(asyncio.new_event_loop())
app.state.redis = from_url(settings.redis_url, decode_responses=True)
app.add_middleware(GZipMiddleware, minimum_size=1024)
app.add_middleware(PrometheusMiddleware)
app.add_middleware(HttpErrorCounterMiddleware)
app.add_middleware(HTMLErrorPagesMiddleware, static_dir=static_dir)
app.add_middleware(CorrelationIdMiddleware)
app.add_middleware(RateLimitMiddleware, limit=3)
app.add_middleware(GuestBlockMiddleware)
app.add_middleware(TableStateGuardMiddleware)
app.add_middleware(RoomStateGuard)
app.add_middleware(GuestRateLimitMiddleware)
app.add_middleware(LicensingMiddleware)
app.add_middleware(IdempotencyMiddleware)
app.add_middleware(IdempotencyMetricsMiddleware)
app.add_middleware(MaintenanceMiddleware)
app.add_middleware(SecurityHeadersMiddleware)
app.add_middleware(SecurityMiddleware)
app.add_middleware(APIKeyAuthMiddleware)
app.add_middleware(LoggingMiddleware)

subscription_guard = SubscriptionGuard(app)


<<<<<<< HEAD
# Track active WebSocket connections per client IP
ws_connections: dict[str, int] = defaultdict(int)
WS_HEARTBEAT_INTERVAL = 15


=======
>>>>>>> 0dc4aa4e
@app.middleware("http")
async def subscription_guard_middleware(request: Request, call_next):
    return await subscription_guard(request, call_next)


app.include_router(menu_router, prefix="/menu")


LOG_LEVEL = os.getenv("LOG_LEVEL", "INFO").upper()
LOG_FORMAT = os.getenv("LOG_FORMAT", "json")
logger = logging.getLogger("api")
handler = logging.StreamHandler()
handler.setFormatter(
    logging.Formatter(
        "%(message)s" if LOG_FORMAT == "json" else "[%(levelname)s] %(message)s"
    )
)
logger.addHandler(handler)
logger.setLevel(LOG_LEVEL)


@app.exception_handler(StarletteHTTPException)
async def http_error_handler(request: Request, exc: StarletteHTTPException):
    return JSONResponse(err(exc.status_code, exc.detail), status_code=exc.status_code)


@app.exception_handler(Exception)
async def general_error_handler(request: Request, exc: Exception):
    return JSONResponse(err(500, "Internal Server Error"), status_code=500)


REDIS_URL = os.getenv("REDIS_URL", "redis://localhost")
redis_client = redis.from_url(REDIS_URL, decode_responses=True)
prep_trackers: dict[str, PrepTimeTracker] = {}


@app.on_event("startup")
async def start_event_consumers() -> None:
    """Launch background tasks for event processing."""

    asyncio.create_task(alerts_sender(event_bus.subscribe("order.placed")))
    asyncio.create_task(ema_updater(event_bus.subscribe("payment.verified")))
    asyncio.create_task(report_aggregator(event_bus.subscribe("table.cleaned")))


# Auth Routes


class EmailLogin(BaseModel):
    """Email/password login payload."""

    username: str = Field(..., example="alice@example.com")
    password: str = Field(..., example="secret123")


class PinLogin(BaseModel):
    """PIN login payload."""

    username: str = Field(..., example="alice")
    pin: str = Field(..., example="1234")


@app.post("/login/email", tags=["Auth"], summary="Login with email")
async def email_login(credentials: EmailLogin) -> dict:
    """Authenticate using username/password and return a JWT."""

    user = authenticate_user(credentials.username, credentials.password)
    if not user:
        raise HTTPException(
            status_code=status.HTTP_400_BAD_REQUEST, detail="Invalid credentials"
        )
    token = create_access_token({"sub": user.username, "role": user.role})
    log_event(user.username, "login", "user", master=True)
    return ok(Token(access_token=token, role=user.role))


@app.post("/login/pin", tags=["Auth"], summary="Login with PIN")
async def pin_login(credentials: PinLogin) -> dict:
    """Authenticate using a short numeric PIN."""

    user = authenticate_pin(credentials.username, credentials.pin)
    if not user:
        raise HTTPException(
            status_code=status.HTTP_400_BAD_REQUEST, detail="Invalid credentials"
        )
    token = create_access_token({"sub": user.username, "role": user.role})
    log_event(user.username, "login", "user", master=True)
    return ok(Token(access_token=token, role=user.role))


@app.get(
    "/admin",
    dependencies=[Depends(role_required("super_admin", "outlet_admin", "manager"))],
)
async def admin_area(
    user: User = Depends(role_required("super_admin", "outlet_admin", "manager"))
):
    """Endpoint accessible to high-privilege roles only."""

    return ok({"message": f"Welcome {user.username}"})


@app.get(
    "/staff", dependencies=[Depends(role_required("cashier", "kitchen", "cleaner"))]
)
async def staff_area(
    user: User = Depends(role_required("cashier", "kitchen", "cleaner"))
):
    """Endpoint for general staff roles."""

    return ok({"message": f"Hello {user.username}"})


class CartItem(BaseModel):
    """An item added by a guest to the cart."""

    item: str = Field(..., example="Coffee")
    price: float = Field(..., example=2.5)
    quantity: int = Field(..., example=1)
    guest_id: Optional[str] = Field(None, example="guest-1")
    status: str = Field("pending", example="pending")


class UpdateQuantity(BaseModel):
    """Payload for modifying an order line.

    ``admin`` must be set to ``True`` and ``quantity`` to ``0`` to perform a
    soft-cancel.
    """

    quantity: int = Field(..., example=0)
    admin: bool = Field(False, example=True)


class StaffOrder(BaseModel):
    """Order item placed directly by staff."""

    item: str = Field(..., example="Tea")
    price: float = Field(..., example=1.5)
    quantity: int = Field(..., example=1)


tables: Dict[str, Dict[str, List[CartItem]]] = {}  # table_id -> cart and orders


def _tracker(table_code: str) -> PrepTimeTracker:
    """Return the EMA tracker for ``table_code``."""

    return prep_trackers.setdefault(table_code, PrepTimeTracker(window=10))


async def _broadcast(table_code: str, data: dict) -> None:
    """Publish ``data`` to the table's update channel."""

    channel = f"rt:update:{table_code}"
    try:
        await redis_client.publish(channel, json.dumps(data))
    except Exception:  # pragma: no cover - best effort only
        pass


class OrderRequest(BaseModel):
    tenant_id: str
    open_tables: int


TENANTS: dict[str, dict] = {}  # tenant_id -> tenant info
PAYMENTS: dict[str, dict] = {}  # payment_id -> payment metadata


@app.post("/tenants")
async def create_tenant(name: str, licensed_tables: int) -> dict:
    tenant_id = str(uuid.uuid4())
    TENANTS[tenant_id] = {
        "name": name,
        "licensed_tables": licensed_tables,
        "subscription_expires_at": datetime.utcnow(),
    }
    return ok({"tenant_id": tenant_id})


@app.post("/orders")
async def create_order(request: OrderRequest) -> dict:
    tenant = TENANTS.get(request.tenant_id)
    if tenant is None:
        raise HTTPException(status_code=404, detail="Tenant not found")

    if request.open_tables >= tenant["licensed_tables"]:
        raise HTTPException(status_code=403, detail="Licensed table limit exceeded")

    expiry = tenant["subscription_expires_at"]
    if datetime.utcnow() > expiry + timedelta(days=7):
        raise HTTPException(status_code=403, detail="Subscription expired")

    if os.getenv("POSTGRES_TENANT_DSN_TEMPLATE"):
        try:
            uuid.UUID(request.tenant_id)
        except ValueError:
            pass
        else:
            await notifications.enqueue(
                request.tenant_id, "order.accepted", request.dict()
            )
    return ok({"status": "order accepted"})


@app.post("/tenants/{tenant_id}/subscription/renew")
async def renew_subscription(
    tenant_id: str, screenshot: UploadFile = File(...)
) -> dict:
    if tenant_id not in TENANTS:
        raise HTTPException(status_code=404, detail="Tenant not found")

    payment_id = str(uuid.uuid4())
    uploads = Path(__file__).resolve().parent / "payments"
    uploads.mkdir(exist_ok=True)
    file_path = uploads / f"{payment_id}_{screenshot.filename}"
    with file_path.open("wb") as buffer:
        buffer.write(await screenshot.read())

    PAYMENTS[payment_id] = {
        "tenant_id": tenant_id,
        "screenshot": str(file_path),
        "verified": False,
    }
    return ok({"payment_id": payment_id})


@app.post("/tenants/{tenant_id}/subscription/payments/{payment_id}/verify")
async def verify_payment(tenant_id: str, payment_id: str, months: int = 1) -> dict:
    payment = PAYMENTS.get(payment_id)
    if payment is None or payment["tenant_id"] != tenant_id:
        raise HTTPException(status_code=404, detail="Payment not found")

    payment["verified"] = True
    tenant = TENANTS[tenant_id]
    tenant["subscription_expires_at"] = tenant["subscription_expires_at"] + timedelta(
        days=30 * months
    )
    await event_bus.publish(
        "payment.verified", {"tenant_id": tenant_id, "payment_id": payment_id}
    )
    return ok({"status": "verified"})


@app.get("/health")
async def health() -> dict:
    return ok({"status": "ok"})


@app.websocket("/tables/{table_code}/ws")
async def table_ws(websocket: WebSocket, table_code: str) -> None:
    """Stream order status updates for ``table_code``."""

    ip = websocket.client.host if websocket.client else "?"
    try:
        realtime_guard.register(ip)
    except HTTPException:
        await websocket.close(code=status.WS_1013_TRY_AGAIN_LATER)
        return

    await websocket.accept()
    channel = f"rt:update:{table_code}"
    pubsub = redis_client.pubsub()
    await pubsub.subscribe(channel)
    tracker = _tracker(table_code)
    queue: asyncio.Queue[dict | None] = realtime_guard.queue()

    async def reader():
        try:
            async for message in pubsub.listen():
                if message["type"] != "message":
                    continue
                data = json.loads(message["data"])
                try:
                    queue.put_nowait(data)
                except asyncio.QueueFull:
                    await websocket.close(
                        code=status.WS_1013_TRY_AGAIN_LATER, reason="RETRY"
                    )
                    while True:
                        try:
                            queue.get_nowait()
                        except asyncio.QueueEmpty:
                            break
                    await queue.put(None)
                    break
        finally:
            await queue.put(None)

    reader_task = asyncio.create_task(reader())
    hb_task = realtime_guard.heartbeat_task(websocket)

    try:
        while True:
            item = await queue.get()
            if item is None:
                break
            prep_time = item.get("prep_time")
            if prep_time is not None:
                item["eta"] = tracker.add_prep_time(float(prep_time))
            await websocket.send_json(item)
            ws_messages_total.inc()
    except WebSocketDisconnect:  # pragma: no cover - network disconnect
        pass
    finally:
        reader_task.cancel()
        hb_task.cancel()
        await pubsub.unsubscribe(channel)
        await pubsub.close()
        realtime_guard.unregister(ip)


def _table_state(table_id: str) -> Dict[str, List[CartItem]]:
    """Return the mutable state dictionary for a table."""

    return tables.setdefault(table_id, {"cart": [], "orders": []})


def _guard_table_open(table_id: str, lang: str):
    """Return a lock error response if the table isn't available."""

    try:
        tid = uuid.UUID(table_id)
    except ValueError:
        return None
    with SessionLocal() as session:
        table = session.get(Table, tid)
        if table and table.state != "AVAILABLE":
            msg = get_msg(lang, "errors.TABLE_LOCKED")
            return JSONResponse(err("TABLE_LOCKED", msg), status_code=423)
    return None


# Table Operations


@app.get("/tables")
async def list_tables() -> dict[str, list[dict[str, str]]]:
    """Return all tables and their statuses."""

    with SessionLocal() as session:
        records = session.query(Table).all()
        data = [{"id": str(t.id), "name": t.name, "state": t.state} for t in records]
    return {"tables": data}


@app.post("/tables/{table_id}/cart", tags=["Orders"], summary="Add item to cart")
async def add_to_cart(
    table_id: str,
    item: CartItem,
    accept_language: str | None = Header(default=None, alias="Accept-Language"),
) -> dict:
    """Add an item to a table's cart.

    Multiple guests may add items concurrently by specifying a ``guest_id``.
    """

    lang = resolve_lang(accept_language)
    if (resp := _guard_table_open(table_id, lang)) is not None:
        return resp
    table = _table_state(table_id)
    table["cart"].append(item)
    await _broadcast(table_id, {"status": "cart"})
    return ok({"cart": table["cart"]})


@app.post("/tables/{table_id}/order", tags=["Orders"], summary="Place order")
async def place_order(
    table_id: str,
    accept_language: str | None = Header(default=None, alias="Accept-Language"),
) -> dict:
    """Move all cart items to the order, locking them from guest edits."""

    lang = resolve_lang(accept_language)
    if (resp := _guard_table_open(table_id, lang)) is not None:
        return resp
    table = _table_state(table_id)
    table["orders"].extend(table["cart"])
    table["cart"] = []  # cart is cleared so guests cannot modify placed items
    await event_bus.publish("order.placed", {"table_id": table_id})
    await _broadcast(table_id, {"status": "placed"})

    return ok({"orders": table["orders"]})


@app.patch(
    "/tables/{table_id}/order/{index}",
    tags=["Orders"],
    summary="Update order line",
)
async def update_order(table_id: str, index: int, payload: UpdateQuantity) -> dict:
    """Allow an admin to soft-cancel an order line by setting ``quantity`` to 0."""

    table = _table_state(table_id)
    try:
        order_item = table["orders"][index]
    except IndexError as exc:  # pragma: no cover - simple bounds check
        raise HTTPException(status_code=404, detail="Order item not found") from exc
    if not payload.admin:
        raise HTTPException(status_code=403, detail="Edits restricted")
    if payload.quantity != 0:
        raise HTTPException(status_code=400, detail="Only soft-cancel allowed")
    order_item.quantity = 0  # mark as cancelled but retain entry for audit
    await _broadcast(table_id, {"status": "updated"})
    log_event("system", "order_update", table_id)

    return ok({"orders": table["orders"]})


@app.post(
    "/tables/{table_id}/staff-order",
    tags=["Orders"],
    summary="Staff place order",
)
async def staff_place_order(table_id: str, item: StaffOrder) -> dict:
    """Staff directly place an order for a guest without a phone."""

    table = _table_state(table_id)
    table["orders"].append(CartItem(**item.model_dump()))
    await _broadcast(table_id, {"status": "staff_order"})
    return ok({"orders": table["orders"]})


@app.get("/orders", tags=["Orders"], summary="List all orders")
async def list_orders() -> dict[str, list[dict]]:
    """Return all orders across tables for staff views."""

    data: list[dict] = []
    for table_id, state in tables.items():
        for idx, item in enumerate(state["orders"]):
            entry = item.model_dump()
            entry.update({"table_id": table_id, "index": idx})
            data.append(entry)
    return {"orders": data}


@app.post(
    "/orders/{table_id}/{index}/accept",
    tags=["Orders"],
    summary="Accept order line",
)
async def accept_order(table_id: str, index: int) -> dict[str, str]:
    """Mark an order line as accepted."""

    table = _table_state(table_id)
    try:
        order_item = table["orders"][index]
    except IndexError as exc:
        raise HTTPException(status_code=404, detail="Order item not found") from exc
    order_item.status = "accepted"
    await _broadcast(table_id, {"status": "accepted", "index": index})
    return {"status": "accepted"}


@app.post(
    "/orders/{table_id}/{index}/reject",
    tags=["Orders"],
    summary="Reject order line",
)
async def reject_order(table_id: str, index: int, request: Request) -> dict[str, str]:
    """Mark an order line as rejected."""

    table = _table_state(table_id)
    try:
        order_item = table["orders"][index]
    except IndexError as exc:
        raise HTTPException(status_code=404, detail="Order item not found") from exc
    order_item.status = "rejected"
    await _broadcast(table_id, {"status": "rejected", "index": index})

    ip = request.client.host if request.client else "unknown"
    await order_rejection.on_rejected("demo", ip, request.app.state.redis)

    return {"status": "rejected"}


# Billing


@app.get("/tables/{table_id}/bill", tags=["Billing"], summary="Get table bill")
async def bill(table_id: str) -> dict:
    """Return the running bill for a table."""

    table = _table_state(table_id)
    total = sum(i.price * i.quantity for i in table["orders"] if i.quantity > 0)
    return ok({"total": total, "orders": table["orders"]})


@app.post("/tables/{table_id}/pay", tags=["Billing"], summary="Pay table bill")
async def pay_now(table_id: str) -> dict:
    """Settle the current bill and clear outstanding orders."""

    table = _table_state(table_id)
    total = sum(i.price * i.quantity for i in table["orders"] if i.quantity > 0)
    table["orders"] = []  # clearing orders resets table state for next guests
    try:
        tid = uuid.UUID(table_id)
    except ValueError:
        pass
    else:
        with SessionLocal() as session:
            db_table = session.get(Table, tid)
            if db_table is not None:
                db_table.state = "LOCKED"
                session.commit()
    log_event("system", "payment", table_id)
    return ok({"total": total})


VALID_ACTIONS = {"waiter", "water", "bill"}


@app.post(
    "/tables/{table_id}/call/{action}",
    tags=["Staff"],
    summary="Call staff",
)
async def call_staff(table_id: str, action: str) -> dict:
    """Queue a staff call request for the given table."""

    if action not in VALID_ACTIONS:
        raise HTTPException(status_code=400, detail="invalid action")
    # In a full implementation this would persist the request and notify staff.
    return ok({"table_id": table_id, "action": action, "status": "queued"})


@app.post(
    "/tables/{table_id}/lock",
    tags=["Tables"],
    summary="Lock table",
)
async def lock_table(table_id: str) -> dict:
    """Lock a table after settlement until cleaned."""

    try:
        tid = uuid.UUID(table_id)
    except ValueError as exc:  # pragma: no cover - simple validation
        raise HTTPException(status_code=400, detail="invalid table id") from exc
    with SessionLocal() as session:
        table = session.get(Table, tid)
        if table is None:
            raise HTTPException(status_code=404, detail="Table not found")
        table.state = "LOCKED"
        session.commit()
        session.refresh(table)
    await publish_table_state(table)
    return ok({"table_id": table_id, "state": table.state})


@app.post(
    "/tables/{table_id}/mark-clean",
    tags=["Tables"],
    summary="Mark table clean",
)
async def mark_clean(table_id: str) -> dict:
    """Mark a table as cleaned and ready for new guests."""
    await event_bus.publish("table.cleaned", {"table_id": table_id})
    try:
        tid = uuid.UUID(table_id)
    except ValueError:  # non-UUID ids are allowed but skip DB update
        return ok({"table_id": table_id, "state": "AVAILABLE"})

    with SessionLocal() as session:
        table = session.get(Table, tid)
        if table is None:
            raise HTTPException(status_code=404, detail="Table not found")
        table.state = "AVAILABLE"
        table.last_cleaned_at = func.now()
        session.commit()
        session.refresh(table)
    await publish_table_state(table)
    return ok({"table_id": table_id, "state": table.state})


# Router wiring

# Auth domain
app.include_router(auth_magic_router)

# Guest domain
app.include_router(guest_menu_router)
app.include_router(guest_order_router)
app.include_router(guest_bill_router)
app.include_router(counter_guest_router)
app.include_router(hotel_guest_router)
app.include_router(invoice_pdf_router)
app.include_router(onboarding_router)
app.include_router(qrpack_router)

# KDS/KOT domain
app.include_router(kot_router)
app.include_router(kds_router)

# Admin domain
app.include_router(counter_admin_router)
app.include_router(staff_router)
app.include_router(admin_menu_router)
app.include_router(menu_import_router)
app.include_router(alerts_router)
app.include_router(security_router)
app.include_router(jobs_status_router)
app.include_router(outbox_admin_router)
app.include_router(orders_batch_router)
app.include_router(housekeeping_router)
app.include_router(hotel_hk_router)
app.include_router(metrics_router)
app.include_router(dashboard_router)
app.include_router(dashboard_charts_router)
app.include_router(owner_aggregate_router)
app.include_router(preflight_router)
app.include_router(tables_map_router)
app.include_router(tables_qr_rotate_router)
app.include_router(tables_sse_router)
app.include_router(version_router)
app.include_router(ready_router)
app.include_router(help_router)
app.include_router(support_router)
app.include_router(legal_router)
app.include_router(backup_router)
app.include_router(print_router)
app.include_router(print_bridge_router)
app.include_router(push_router)
app.include_router(feedback_router)
app.include_router(media_router)
app.include_router(api_keys_router)
app.include_router(vapid_router)

# Reports domain
app.include_router(daybook_pdf_router)
app.include_router(digest_router)
app.include_router(reports_router)
app.include_router(gst_monthly_router)
app.include_router(exports_router)

if os.getenv("ADMIN_API_ENABLED", "").lower() in {"1", "true", "yes"}:
    app.include_router(superadmin_router)<|MERGE_RESOLUTION|>--- conflicted
+++ resolved
@@ -1,8 +1,5 @@
 # main.py
-<<<<<<< HEAD
-# isort:skip_file
-=======
->>>>>>> 0dc4aa4e
+
 # flake8: noqa
 
 """In-memory FastAPI application for demo guest ordering and billing."""
@@ -102,7 +99,6 @@
 from .routes_jobs_status import router as jobs_status_router
 from .routes_admin_menu import router as admin_menu_router
 from .routes_alerts import router as alerts_router
-<<<<<<< HEAD
 from .routes_auth_magic import router as auth_magic_router
 from .routes_backup import router as backup_router
 from .routes_counter_admin import router as counter_admin_router
@@ -151,56 +147,7 @@
 from .services import notifications
 from .utils import PrepTimeTracker
 from .utils.responses import err, ok
-=======
-from .routes_api_keys import router as api_keys_router  # noqa: E402
-from .routes_auth_magic import router as auth_magic_router  # noqa: E402
-from .routes_backup import router as backup_router  # noqa: E402
-from .routes_counter_admin import router as counter_admin_router  # noqa: E402
-from .routes_counter_guest import router as counter_guest_router  # noqa: E402
-from .routes_dashboard import router as dashboard_router  # noqa: E402
-from .routes_dashboard_charts import router as dashboard_charts_router  # noqa: E402
-from .routes_daybook_pdf import router as daybook_pdf_router  # noqa: E402
-from .routes_digest import router as digest_router  # noqa: E402
-from .routes_exports import router as exports_router  # noqa: E402
-from .routes_feedback import router as feedback_router  # noqa: E402
-from .routes_gst_monthly import router as gst_monthly_router  # noqa: E402
-from .routes_guest_bill import router as guest_bill_router  # noqa: E402
-from .routes_guest_menu import router as guest_menu_router  # noqa: E402
-from .routes_guest_order import router as guest_order_router  # noqa: E402
-from .routes_help import router as help_router  # noqa: E402
-from .routes_hotel_guest import router as hotel_guest_router  # noqa: E402
-from .routes_hotel_housekeeping import router as hotel_hk_router  # noqa: E402
-from .routes_housekeeping import router as housekeeping_router  # noqa: E402
-from .routes_invoice_pdf import router as invoice_pdf_router  # noqa: E402
-from .routes_kot import router as kot_router  # noqa: E402
-from .routes_media import router as media_router  # noqa: E402
-from .routes_menu_import import router as menu_import_router  # noqa: E402
-from .routes_metrics import router as metrics_router  # noqa: E402
-from .routes_metrics import ws_messages_total  # noqa: E402
-from .routes_onboarding import router as onboarding_router  # noqa: E402
-from .routes_orders_batch import router as orders_batch_router  # noqa: E402
-from .routes_outbox_admin import router as outbox_admin_router  # noqa: E402
-from .routes_owner_aggregate import router as owner_aggregate_router  # noqa: E402
-from .routes_preflight import router as preflight_router  # noqa: E402
-from .routes_print import router as print_router  # noqa: E402
-from .routes_print_bridge import router as print_bridge_router  # noqa: E402
-from .routes_push import router as push_router  # noqa: E402
-from .routes_qrpack import router as qrpack_router  # noqa: E402
-from .routes_ready import router as ready_router  # noqa: E402
-from .routes_reports import router as reports_router  # noqa: E402
-from .routes_security import router as security_router  # noqa: E402
-from .routes_staff import router as staff_router  # noqa: E402
-from .routes_support import router as support_router  # noqa: E402
-from .routes_tables_map import router as tables_map_router  # noqa: E402
-from .routes_tables_qr import router as tables_qr_router  # noqa: E402
-from .routes_tables_sse import router as tables_sse_router  # noqa: E402
-from .routes_vapid import router as vapid_router  # noqa: E402
-from .routes_version import router as version_router  # noqa: E402
-from .services import notifications  # noqa: E402
-from .utils import PrepTimeTracker  # noqa: E402
-from .utils.responses import err, ok  # noqa: E402
-
->>>>>>> 0dc4aa4e
+
 
 sys.modules.setdefault("db", app_db)
 sys.modules.setdefault("domain", app_domain)
@@ -255,14 +202,11 @@
 subscription_guard = SubscriptionGuard(app)
 
 
-<<<<<<< HEAD
 # Track active WebSocket connections per client IP
 ws_connections: dict[str, int] = defaultdict(int)
 WS_HEARTBEAT_INTERVAL = 15
 
 
-=======
->>>>>>> 0dc4aa4e
 @app.middleware("http")
 async def subscription_guard_middleware(request: Request, call_next):
     return await subscription_guard(request, call_next)
