# main.py

# flake8: noqa

"""In-memory FastAPI application for demo guest ordering and billing."""

from __future__ import annotations

import asyncio
import importlib
import json
import logging
import os
import sys
import uuid
from collections import defaultdict
from datetime import datetime, timedelta
from pathlib import Path
from typing import Dict, List, Optional

import redis.asyncio as redis
from fastapi import (
    Depends,
    FastAPI,
    File,
    Header,
    HTTPException,
    Request,
    UploadFile,
    WebSocket,
    WebSocketDisconnect,
    status,
)
from fastapi.responses import JSONResponse
from fastapi.staticfiles import StaticFiles
from pydantic import BaseModel, Field


class _LoopPolicy(asyncio.DefaultEventLoopPolicy):
    def get_event_loop(self):
        try:
            return super().get_event_loop()
        except RuntimeError:
            loop = self.new_event_loop()
            self.set_event_loop(loop)
            return loop


asyncio.set_event_loop_policy(_LoopPolicy())
from redis.asyncio import from_url
from sqlalchemy import func
from starlette.exceptions import HTTPException as StarletteHTTPException
from starlette.middleware.base import BaseHTTPMiddleware
from starlette.middleware.gzip import GZipMiddleware

from config import get_settings

from . import db as app_db
from . import domain as app_domain
from . import models_tenant as app_models_tenant
from . import repos_sqlalchemy as app_repos_sqlalchemy
from . import utils as app_utils
from .audit import log_event
from .auth import (
    Token,
    User,
    authenticate_pin,
    authenticate_user,
    create_access_token,
    role_required,
)
from .db import SessionLocal
from .events import alerts_sender, ema_updater, event_bus, report_aggregator
from .hooks import order_rejection
from .hooks.table_map import publish_table_state
from .i18n import get_msg, resolve_lang
from .menu import router as menu_router
from .middleware import RateLimitMiddleware
from .middlewares import (
    APIKeyAuthMiddleware,
    CorrelationIdMiddleware,
    GuestBlockMiddleware,
    GuestRateLimitMiddleware,
    HTMLErrorPagesMiddleware,
    HttpErrorCounterMiddleware,
    IdempotencyMetricsMiddleware,
    IdempotencyMiddleware,
    LicensingMiddleware,
    LoggingMiddleware,
    MaintenanceMiddleware,
    PrometheusMiddleware,
    TableStateGuardMiddleware,
    realtime_guard,
)
from .middlewares.room_state_guard import RoomStateGuard
from .middlewares.security import SecurityMiddleware
from .middlewares.subscription_guard import SubscriptionGuard
from .models_tenant import Table
from .otel import init_tracing
from .routes_admin_menu import router as admin_menu_router
from .routes_alerts import router as alerts_router
from .routes_api_keys import router as api_keys_router
from .routes_auth_magic import router as auth_magic_router
from .routes_backup import router as backup_router
from .routes_counter_admin import router as counter_admin_router
from .routes_counter_guest import router as counter_guest_router
from .routes_dashboard import router as dashboard_router
from .routes_dashboard_charts import router as dashboard_charts_router
from .routes_daybook_pdf import router as daybook_pdf_router
from .routes_digest import router as digest_router
from .routes_exports import router as exports_router
from .routes_feedback import router as feedback_router
from .routes_gst_monthly import router as gst_monthly_router
from .routes_guest_bill import router as guest_bill_router
from .routes_guest_menu import router as guest_menu_router
from .routes_guest_order import router as guest_order_router
from .routes_help import router as help_router
from .routes_hotel_guest import router as hotel_guest_router
from .routes_hotel_housekeeping import router as hotel_hk_router
from .routes_housekeeping import router as housekeeping_router
from .routes_invoice_pdf import router as invoice_pdf_router
from .routes_jobs_status import router as jobs_status_router
from .routes_kot import router as kot_router
from .routes_legal import router as legal_router
<<<<<<< HEAD
from .routes_maintenance import router as maintenance_router
=======
>>>>>>> e7f19078
from .routes_media import router as media_router
from .routes_menu_import import router as menu_import_router
from .routes_metrics import router as metrics_router
from .routes_metrics import ws_messages_total
from .routes_onboarding import router as onboarding_router
from .routes_orders_batch import router as orders_batch_router
from .routes_outbox_admin import router as outbox_admin_router
from .routes_owner_aggregate import router as owner_aggregate_router
from .routes_postman import router as postman_router
from .routes_preflight import router as preflight_router
from .routes_print import router as print_router
from .routes_print_bridge import router as print_bridge_router
from .routes_push import router as push_router
from .routes_qrpack import router as qrpack_router
from .routes_ready import router as ready_router
from .routes_reports import router as reports_router
from .routes_security import router as security_router
from .routes_staff import router as staff_router
from .routes_support import router as support_router
from .routes_support_bundle import router as support_bundle_router
from .routes_tables_map import router as tables_map_router
from .routes_tables_qr_rotate import router as tables_qr_rotate_router
from .routes_tables_sse import router as tables_sse_router
from .routes_vapid import router as vapid_router
from .routes_version import router as version_router
from .services import notifications
from .utils import PrepTimeTracker
from .utils.responses import err, ok

sys.modules.setdefault("db", app_db)
sys.modules.setdefault("domain", app_domain)
sys.modules.setdefault("models_tenant", app_models_tenant)
sys.modules.setdefault("repos_sqlalchemy", app_repos_sqlalchemy)
sys.modules.setdefault("utils", app_utils)
kds_router = importlib.import_module(".routes_kds", __package__).router
superadmin_router = importlib.import_module(".routes_superadmin", __package__).router


class SWStaticFiles(StaticFiles):
    async def get_response(self, path, scope):
        response = await super().get_response(path, scope)
        if path == "sw.js":
            response.headers["Service-Worker-Allowed"] = "/"
        return response


class SecurityHeadersMiddleware(BaseHTTPMiddleware):
    async def dispatch(self, request, call_next):
        response = await call_next(request)
        response.headers.setdefault("X-Frame-Options", "DENY")
        return response


settings = get_settings()
app = FastAPI(
    title="Neo API",
    version="0.1.0",
    servers=[{"url": "/"}],
    openapi_url="/openapi.json",
)
static_dir = Path(__file__).resolve().parent.parent.parent / "static"
app.mount("/static", SWStaticFiles(directory=static_dir), name="static")
init_tracing(app)
asyncio.set_event_loop(asyncio.new_event_loop())
app.state.redis = from_url(settings.redis_url, decode_responses=True)
app.add_middleware(GZipMiddleware, minimum_size=1024)
app.add_middleware(PrometheusMiddleware)
app.add_middleware(HttpErrorCounterMiddleware)
app.add_middleware(HTMLErrorPagesMiddleware, static_dir=static_dir)
app.add_middleware(CorrelationIdMiddleware)
app.add_middleware(RateLimitMiddleware, limit=3)
app.add_middleware(GuestBlockMiddleware)
app.add_middleware(TableStateGuardMiddleware)
app.add_middleware(RoomStateGuard)
app.add_middleware(GuestRateLimitMiddleware)
app.add_middleware(LicensingMiddleware)
app.add_middleware(IdempotencyMiddleware)
app.add_middleware(IdempotencyMetricsMiddleware)
app.add_middleware(MaintenanceMiddleware)
app.add_middleware(SecurityHeadersMiddleware)
app.add_middleware(SecurityMiddleware)
app.add_middleware(APIKeyAuthMiddleware)
app.add_middleware(LoggingMiddleware)

subscription_guard = SubscriptionGuard(app)


# Track active WebSocket connections per client IP
ws_connections: dict[str, int] = defaultdict(int)
WS_HEARTBEAT_INTERVAL = 15


@app.middleware("http")
async def subscription_guard_middleware(request: Request, call_next):
    return await subscription_guard(request, call_next)


app.include_router(menu_router, prefix="/menu")


LOG_LEVEL = os.getenv("LOG_LEVEL", "INFO").upper()
LOG_FORMAT = os.getenv("LOG_FORMAT", "json")
logger = logging.getLogger("api")
handler = logging.StreamHandler()
handler.setFormatter(
    logging.Formatter(
        "%(message)s" if LOG_FORMAT == "json" else "[%(levelname)s] %(message)s"
    )
)
logger.addHandler(handler)
logger.setLevel(LOG_LEVEL)


@app.exception_handler(StarletteHTTPException)
async def http_error_handler(request: Request, exc: StarletteHTTPException):
    return JSONResponse(err(exc.status_code, exc.detail), status_code=exc.status_code)


@app.exception_handler(Exception)
async def general_error_handler(request: Request, exc: Exception):
    return JSONResponse(err(500, "Internal Server Error"), status_code=500)


REDIS_URL = os.getenv("REDIS_URL", "redis://localhost")
redis_client = redis.from_url(REDIS_URL, decode_responses=True)
prep_trackers: dict[str, PrepTimeTracker] = {}


@app.on_event("startup")
async def start_event_consumers() -> None:
    """Launch background tasks for event processing."""

    asyncio.create_task(alerts_sender(event_bus.subscribe("order.placed")))
    asyncio.create_task(ema_updater(event_bus.subscribe("payment.verified")))
    asyncio.create_task(report_aggregator(event_bus.subscribe("table.cleaned")))


# Auth Routes


class EmailLogin(BaseModel):
    """Email/password login payload."""

    username: str = Field(..., example="alice@example.com")
    password: str = Field(..., example="secret123")


class PinLogin(BaseModel):
    """PIN login payload."""

    username: str = Field(..., example="alice")
    pin: str = Field(..., example="1234")


@app.post("/login/email", tags=["Auth"], summary="Login with email")
async def email_login(credentials: EmailLogin) -> dict:
    """Authenticate using username/password and return a JWT."""

    user = authenticate_user(credentials.username, credentials.password)
    if not user:
        raise HTTPException(
            status_code=status.HTTP_400_BAD_REQUEST, detail="Invalid credentials"
        )
    token = create_access_token({"sub": user.username, "role": user.role})
    log_event(user.username, "login", "user", master=True)
    return ok(Token(access_token=token, role=user.role))


@app.post("/login/pin", tags=["Auth"], summary="Login with PIN")
async def pin_login(credentials: PinLogin) -> dict:
    """Authenticate using a short numeric PIN."""

    user = authenticate_pin(credentials.username, credentials.pin)
    if not user:
        raise HTTPException(
            status_code=status.HTTP_400_BAD_REQUEST, detail="Invalid credentials"
        )
    token = create_access_token({"sub": user.username, "role": user.role})
    log_event(user.username, "login", "user", master=True)
    return ok(Token(access_token=token, role=user.role))


@app.get(
    "/admin",
    dependencies=[Depends(role_required("super_admin", "outlet_admin", "manager"))],
)
async def admin_area(
    user: User = Depends(role_required("super_admin", "outlet_admin", "manager"))
):
    """Endpoint accessible to high-privilege roles only."""

    return ok({"message": f"Welcome {user.username}"})


@app.get(
    "/staff", dependencies=[Depends(role_required("cashier", "kitchen", "cleaner"))]
)
async def staff_area(
    user: User = Depends(role_required("cashier", "kitchen", "cleaner"))
):
    """Endpoint for general staff roles."""

    return ok({"message": f"Hello {user.username}"})


class CartItem(BaseModel):
    """An item added by a guest to the cart."""

    item: str = Field(..., example="Coffee")
    price: float = Field(..., example=2.5)
    quantity: int = Field(..., example=1)
    guest_id: Optional[str] = Field(None, example="guest-1")
    status: str = Field("pending", example="pending")


class UpdateQuantity(BaseModel):
    """Payload for modifying an order line.

    ``admin`` must be set to ``True`` and ``quantity`` to ``0`` to perform a
    soft-cancel.
    """

    quantity: int = Field(..., example=0)
    admin: bool = Field(False, example=True)


class StaffOrder(BaseModel):
    """Order item placed directly by staff."""

    item: str = Field(..., example="Tea")
    price: float = Field(..., example=1.5)
    quantity: int = Field(..., example=1)


tables: Dict[str, Dict[str, List[CartItem]]] = {}  # table_id -> cart and orders


def _tracker(table_code: str) -> PrepTimeTracker:
    """Return the EMA tracker for ``table_code``."""

    return prep_trackers.setdefault(table_code, PrepTimeTracker(window=10))


async def _broadcast(table_code: str, data: dict) -> None:
    """Publish ``data`` to the table's update channel."""

    channel = f"rt:update:{table_code}"
    try:
        await redis_client.publish(channel, json.dumps(data))
    except Exception:  # pragma: no cover - best effort only
        pass


class OrderRequest(BaseModel):
    tenant_id: str
    open_tables: int


TENANTS: dict[str, dict] = {}  # tenant_id -> tenant info
PAYMENTS: dict[str, dict] = {}  # payment_id -> payment metadata


@app.post("/tenants")
async def create_tenant(name: str, licensed_tables: int) -> dict:
    tenant_id = str(uuid.uuid4())
    TENANTS[tenant_id] = {
        "name": name,
        "licensed_tables": licensed_tables,
        "subscription_expires_at": datetime.utcnow(),
    }
    return ok({"tenant_id": tenant_id})


@app.post("/orders")
async def create_order(request: OrderRequest) -> dict:
    tenant = TENANTS.get(request.tenant_id)
    if tenant is None:
        raise HTTPException(status_code=404, detail="Tenant not found")

    if request.open_tables >= tenant["licensed_tables"]:
        raise HTTPException(status_code=403, detail="Licensed table limit exceeded")

    expiry = tenant["subscription_expires_at"]
    if datetime.utcnow() > expiry + timedelta(days=7):
        raise HTTPException(status_code=403, detail="Subscription expired")

    if os.getenv("POSTGRES_TENANT_DSN_TEMPLATE"):
        try:
            uuid.UUID(request.tenant_id)
        except ValueError:
            pass
        else:
            await notifications.enqueue(
                request.tenant_id, "order.accepted", request.dict()
            )
    return ok({"status": "order accepted"})


@app.post("/tenants/{tenant_id}/subscription/renew")
async def renew_subscription(
    tenant_id: str, screenshot: UploadFile = File(...)
) -> dict:
    if tenant_id not in TENANTS:
        raise HTTPException(status_code=404, detail="Tenant not found")

    payment_id = str(uuid.uuid4())
    uploads = Path(__file__).resolve().parent / "payments"
    uploads.mkdir(exist_ok=True)
    file_path = uploads / f"{payment_id}_{screenshot.filename}"
    with file_path.open("wb") as buffer:
        buffer.write(await screenshot.read())

    PAYMENTS[payment_id] = {
        "tenant_id": tenant_id,
        "screenshot": str(file_path),
        "verified": False,
    }
    return ok({"payment_id": payment_id})


@app.post("/tenants/{tenant_id}/subscription/payments/{payment_id}/verify")
async def verify_payment(tenant_id: str, payment_id: str, months: int = 1) -> dict:
    payment = PAYMENTS.get(payment_id)
    if payment is None or payment["tenant_id"] != tenant_id:
        raise HTTPException(status_code=404, detail="Payment not found")

    payment["verified"] = True
    tenant = TENANTS[tenant_id]
    tenant["subscription_expires_at"] = tenant["subscription_expires_at"] + timedelta(
        days=30 * months
    )
    await event_bus.publish(
        "payment.verified", {"tenant_id": tenant_id, "payment_id": payment_id}
    )
    return ok({"status": "verified"})


@app.get("/health")
async def health() -> dict:
    return ok({"status": "ok"})


@app.websocket("/tables/{table_code}/ws")
async def table_ws(websocket: WebSocket, table_code: str) -> None:
    """Stream order status updates for ``table_code``."""

    ip = websocket.client.host if websocket.client else "?"
    try:
        realtime_guard.register(ip)
    except HTTPException:
        await websocket.close(code=status.WS_1013_TRY_AGAIN_LATER)
        return

    await websocket.accept()
    channel = f"rt:update:{table_code}"
    pubsub = redis_client.pubsub()
    await pubsub.subscribe(channel)
    tracker = _tracker(table_code)
    queue: asyncio.Queue[dict | None] = realtime_guard.queue()

    async def reader():
        try:
            async for message in pubsub.listen():
                if message["type"] != "message":
                    continue
                data = json.loads(message["data"])
                try:
                    queue.put_nowait(data)
                except asyncio.QueueFull:
                    await websocket.close(
                        code=status.WS_1013_TRY_AGAIN_LATER, reason="RETRY"
                    )
                    while True:
                        try:
                            queue.get_nowait()
                        except asyncio.QueueEmpty:
                            break
                    await queue.put(None)
                    break
        finally:
            await queue.put(None)

    reader_task = asyncio.create_task(reader())
    hb_task = realtime_guard.heartbeat_task(websocket)

    try:
        while True:
            item = await queue.get()
            if item is None:
                break
            prep_time = item.get("prep_time")
            if prep_time is not None:
                item["eta"] = tracker.add_prep_time(float(prep_time))
            await websocket.send_json(item)
            ws_messages_total.inc()
    except WebSocketDisconnect:  # pragma: no cover - network disconnect
        pass
    finally:
        reader_task.cancel()
        hb_task.cancel()
        await pubsub.unsubscribe(channel)
        await pubsub.close()
        realtime_guard.unregister(ip)


def _table_state(table_id: str) -> Dict[str, List[CartItem]]:
    """Return the mutable state dictionary for a table."""

    return tables.setdefault(table_id, {"cart": [], "orders": []})


def _guard_table_open(table_id: str, lang: str):
    """Return a lock error response if the table isn't available."""

    try:
        tid = uuid.UUID(table_id)
    except ValueError:
        return None
    with SessionLocal() as session:
        table = session.get(Table, tid)
        if table and table.state != "AVAILABLE":
            msg = get_msg(lang, "errors.TABLE_LOCKED")
            return JSONResponse(err("TABLE_LOCKED", msg), status_code=423)
    return None


# Table Operations


@app.get("/tables")
async def list_tables() -> dict[str, list[dict[str, str]]]:
    """Return all tables and their statuses."""

    with SessionLocal() as session:
        records = session.query(Table).all()
        data = [{"id": str(t.id), "name": t.name, "state": t.state} for t in records]
    return {"tables": data}


@app.post("/tables/{table_id}/cart", tags=["Orders"], summary="Add item to cart")
async def add_to_cart(
    table_id: str,
    item: CartItem,
    accept_language: str | None = Header(default=None, alias="Accept-Language"),
) -> dict:
    """Add an item to a table's cart.

    Multiple guests may add items concurrently by specifying a ``guest_id``.
    """

    lang = resolve_lang(accept_language)
    if (resp := _guard_table_open(table_id, lang)) is not None:
        return resp
    table = _table_state(table_id)
    table["cart"].append(item)
    await _broadcast(table_id, {"status": "cart"})
    return ok({"cart": table["cart"]})


@app.post("/tables/{table_id}/order", tags=["Orders"], summary="Place order")
async def place_order(
    table_id: str,
    accept_language: str | None = Header(default=None, alias="Accept-Language"),
) -> dict:
    """Move all cart items to the order, locking them from guest edits."""

    lang = resolve_lang(accept_language)
    if (resp := _guard_table_open(table_id, lang)) is not None:
        return resp
    table = _table_state(table_id)
    table["orders"].extend(table["cart"])
    table["cart"] = []  # cart is cleared so guests cannot modify placed items
    await event_bus.publish("order.placed", {"table_id": table_id})
    await _broadcast(table_id, {"status": "placed"})

    return ok({"orders": table["orders"]})


@app.patch(
    "/tables/{table_id}/order/{index}",
    tags=["Orders"],
    summary="Update order line",
)
async def update_order(table_id: str, index: int, payload: UpdateQuantity) -> dict:
    """Allow an admin to soft-cancel an order line by setting ``quantity`` to 0."""

    table = _table_state(table_id)
    try:
        order_item = table["orders"][index]
    except IndexError as exc:  # pragma: no cover - simple bounds check
        raise HTTPException(status_code=404, detail="Order item not found") from exc
    if not payload.admin:
        raise HTTPException(status_code=403, detail="Edits restricted")
    if payload.quantity != 0:
        raise HTTPException(status_code=400, detail="Only soft-cancel allowed")
    order_item.quantity = 0  # mark as cancelled but retain entry for audit
    await _broadcast(table_id, {"status": "updated"})
    log_event("system", "order_update", table_id)

    return ok({"orders": table["orders"]})


@app.post(
    "/tables/{table_id}/staff-order",
    tags=["Orders"],
    summary="Staff place order",
)
async def staff_place_order(table_id: str, item: StaffOrder) -> dict:
    """Staff directly place an order for a guest without a phone."""

    table = _table_state(table_id)
    table["orders"].append(CartItem(**item.model_dump()))
    await _broadcast(table_id, {"status": "staff_order"})
    return ok({"orders": table["orders"]})


@app.get("/orders", tags=["Orders"], summary="List all orders")
async def list_orders() -> dict[str, list[dict]]:
    """Return all orders across tables for staff views."""

    data: list[dict] = []
    for table_id, state in tables.items():
        for idx, item in enumerate(state["orders"]):
            entry = item.model_dump()
            entry.update({"table_id": table_id, "index": idx})
            data.append(entry)
    return {"orders": data}


@app.post(
    "/orders/{table_id}/{index}/accept",
    tags=["Orders"],
    summary="Accept order line",
)
async def accept_order(table_id: str, index: int) -> dict[str, str]:
    """Mark an order line as accepted."""

    table = _table_state(table_id)
    try:
        order_item = table["orders"][index]
    except IndexError as exc:
        raise HTTPException(status_code=404, detail="Order item not found") from exc
    order_item.status = "accepted"
    await _broadcast(table_id, {"status": "accepted", "index": index})
    return {"status": "accepted"}


@app.post(
    "/orders/{table_id}/{index}/reject",
    tags=["Orders"],
    summary="Reject order line",
)
async def reject_order(table_id: str, index: int, request: Request) -> dict[str, str]:
    """Mark an order line as rejected."""

    table = _table_state(table_id)
    try:
        order_item = table["orders"][index]
    except IndexError as exc:
        raise HTTPException(status_code=404, detail="Order item not found") from exc
    order_item.status = "rejected"
    await _broadcast(table_id, {"status": "rejected", "index": index})

    ip = request.client.host if request.client else "unknown"
    await order_rejection.on_rejected("demo", ip, request.app.state.redis)

    return {"status": "rejected"}


# Billing


@app.get("/tables/{table_id}/bill", tags=["Billing"], summary="Get table bill")
async def bill(table_id: str) -> dict:
    """Return the running bill for a table."""

    table = _table_state(table_id)
    total = sum(i.price * i.quantity for i in table["orders"] if i.quantity > 0)
    return ok({"total": total, "orders": table["orders"]})


@app.post("/tables/{table_id}/pay", tags=["Billing"], summary="Pay table bill")
async def pay_now(table_id: str) -> dict:
    """Settle the current bill and clear outstanding orders."""

    table = _table_state(table_id)
    total = sum(i.price * i.quantity for i in table["orders"] if i.quantity > 0)
    table["orders"] = []  # clearing orders resets table state for next guests
    try:
        tid = uuid.UUID(table_id)
    except ValueError:
        pass
    else:
        with SessionLocal() as session:
            db_table = session.get(Table, tid)
            if db_table is not None:
                db_table.state = "LOCKED"
                session.commit()
    log_event("system", "payment", table_id)
    return ok({"total": total})


VALID_ACTIONS = {"waiter", "water", "bill"}


@app.post(
    "/tables/{table_id}/call/{action}",
    tags=["Staff"],
    summary="Call staff",
)
async def call_staff(table_id: str, action: str) -> dict:
    """Queue a staff call request for the given table."""

    if action not in VALID_ACTIONS:
        raise HTTPException(status_code=400, detail="invalid action")
    # In a full implementation this would persist the request and notify staff.
    return ok({"table_id": table_id, "action": action, "status": "queued"})


@app.post(
    "/tables/{table_id}/lock",
    tags=["Tables"],
    summary="Lock table",
)
async def lock_table(table_id: str) -> dict:
    """Lock a table after settlement until cleaned."""

    try:
        tid = uuid.UUID(table_id)
    except ValueError as exc:  # pragma: no cover - simple validation
        raise HTTPException(status_code=400, detail="invalid table id") from exc
    with SessionLocal() as session:
        table = session.get(Table, tid)
        if table is None:
            raise HTTPException(status_code=404, detail="Table not found")
        table.state = "LOCKED"
        session.commit()
        session.refresh(table)
    await publish_table_state(table)
    return ok({"table_id": table_id, "state": table.state})


@app.post(
    "/tables/{table_id}/mark-clean",
    tags=["Tables"],
    summary="Mark table clean",
)
async def mark_clean(table_id: str) -> dict:
    """Mark a table as cleaned and ready for new guests."""
    await event_bus.publish("table.cleaned", {"table_id": table_id})
    try:
        tid = uuid.UUID(table_id)
    except ValueError:  # non-UUID ids are allowed but skip DB update
        return ok({"table_id": table_id, "state": "AVAILABLE"})

    with SessionLocal() as session:
        table = session.get(Table, tid)
        if table is None:
            raise HTTPException(status_code=404, detail="Table not found")
        table.state = "AVAILABLE"
        table.last_cleaned_at = func.now()
        session.commit()
        session.refresh(table)
    await publish_table_state(table)
    return ok({"table_id": table_id, "state": table.state})


# Router wiring

# Auth domain
app.include_router(auth_magic_router)

# Guest domain
app.include_router(guest_menu_router)
app.include_router(guest_order_router)
app.include_router(guest_bill_router)
app.include_router(counter_guest_router)
app.include_router(hotel_guest_router)
app.include_router(invoice_pdf_router)
app.include_router(onboarding_router)
app.include_router(qrpack_router)

# KDS/KOT domain
app.include_router(kot_router)
app.include_router(kds_router)

# Admin domain
app.include_router(counter_admin_router)
app.include_router(staff_router)
app.include_router(admin_menu_router)
app.include_router(menu_import_router)
app.include_router(alerts_router)
app.include_router(security_router)
app.include_router(jobs_status_router)
app.include_router(outbox_admin_router)
app.include_router(orders_batch_router)
app.include_router(housekeeping_router)
app.include_router(hotel_hk_router)
app.include_router(metrics_router)
app.include_router(dashboard_router)
app.include_router(dashboard_charts_router)
app.include_router(owner_aggregate_router)
app.include_router(preflight_router)
app.include_router(tables_map_router)
app.include_router(tables_qr_rotate_router)
app.include_router(tables_sse_router)
app.include_router(version_router)
app.include_router(ready_router)
app.include_router(help_router)
app.include_router(support_router)
app.include_router(support_bundle_router)
app.include_router(legal_router)
app.include_router(maintenance_router)
app.include_router(backup_router)
app.include_router(print_router)
app.include_router(print_bridge_router)
app.include_router(push_router)
app.include_router(feedback_router)
app.include_router(media_router)
app.include_router(api_keys_router)
app.include_router(vapid_router)
app.include_router(postman_router)

# Reports domain
app.include_router(daybook_pdf_router)
app.include_router(digest_router)
app.include_router(reports_router)
app.include_router(gst_monthly_router)
app.include_router(exports_router)

if os.getenv("ADMIN_API_ENABLED", "").lower() in {"1", "true", "yes"}:
    app.include_router(superadmin_router)<|MERGE_RESOLUTION|>--- conflicted
+++ resolved
@@ -122,10 +122,7 @@
 from .routes_jobs_status import router as jobs_status_router
 from .routes_kot import router as kot_router
 from .routes_legal import router as legal_router
-<<<<<<< HEAD
 from .routes_maintenance import router as maintenance_router
-=======
->>>>>>> e7f19078
 from .routes_media import router as media_router
 from .routes_menu_import import router as menu_import_router
 from .routes_metrics import router as metrics_router
