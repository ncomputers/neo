--- conflicted
+++ resolved
@@ -102,12 +102,10 @@
 from .obs.logging import configure_logging
 from .otel import init_tracing
 from .routes_accounting_exports import router as accounting_exports_router
-<<<<<<< HEAD
-=======
+
 from .routes_accounting import router as accounting_router
-
 from .routes_admin_devices import router as admin_devices_router
->>>>>>> 357cc177
+
 from .routes_admin_menu import router as admin_menu_router
 from .routes_admin_ops import router as admin_ops_router
 from .routes_admin_pilot import router as admin_pilot_router
