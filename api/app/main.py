# main.py
# flake8: noqa: E402

"""In-memory FastAPI application for demo guest ordering and billing."""

from __future__ import annotations

import asyncio
import importlib
import json
import logging
import os
import sys
import uuid
from collections import defaultdict
from datetime import datetime, timedelta
from pathlib import Path
from typing import Dict, List, Optional
from contextlib import asynccontextmanager

import redis as redis_sync
import redis.asyncio as redis
from fastapi import (
    Depends,
    FastAPI,
    Header,
    HTTPException,
    Request,
    WebSocket,
    WebSocketDisconnect,
    status,
)

# Removing unused FileResponse
from fastapi.responses import JSONResponse
from fastapi.staticfiles import StaticFiles
from pydantic import BaseModel, Field


class _LoopPolicy(asyncio.DefaultEventLoopPolicy):
    def get_event_loop(self):
        try:
            return super().get_event_loop()
        except RuntimeError:
            loop = self.new_event_loop()
            self.set_event_loop(loop)
            return loop


asyncio.set_event_loop_policy(_LoopPolicy())
from redis.asyncio import from_url
from sqlalchemy import func
from starlette.exceptions import HTTPException as StarletteHTTPException
from starlette.middleware.gzip import GZipMiddleware

from config import get_settings

from . import db as app_db
from . import domain as app_domain
from . import models_tenant as app_models_tenant
from . import repos_sqlalchemy as app_repos_sqlalchemy
from . import utils as app_utils
from .audit import log_event
from .auth import (
    User,
    authenticate_pin,
    authenticate_user,
    create_access_token,
    create_refresh_token,
    role_required,
    rotate_refresh_token,
)
from .config.validate import validate_on_boot
from .db import SessionLocal, replica
from .dunning import build_renew_url
from .events import alerts_sender, ema_updater, event_bus, report_aggregator
from .hooks import order_rejection
from .hooks.table_map import publish_table_state
from .i18n import get_msg, resolve_lang

template_globals = {"build_renew_url": build_renew_url}

from .menu import router as menu_router
from .middleware.cors import CORSMiddleware
from .middlewares.csp import CSPMiddleware
from .middleware.rate_limit import SlidingWindowRateLimitMiddleware
from .middlewares import (
    APIKeyAuthMiddleware,
    GuestBlockMiddleware,
    GuestRateLimitMiddleware,
    HTMLErrorPagesMiddleware,
    HttpErrorCounterMiddleware,
    I18nMiddleware,
    IdempotencyMetricsMiddleware,
    IdempotencyMiddleware,
    LicensingMiddleware,
    LoggingMiddleware,
    MaintenanceMiddleware,
    PinSecurityMiddleware,
    PrometheusMiddleware,
    RequestIdMiddleware,
    TableStateGuardMiddleware,
    realtime_guard,
)
from .middlewares.license_gate import LicenseGate, license_required
from .middlewares.room_state_guard import RoomStateGuard
from .middlewares.security import SecurityMiddleware
from .models_tenant import Table
from .obs import capture_exception, init_sentry
from .obs.logging import configure_logging
from .otel import init_tracing
from .routes_ab_report import router as ab_report_router
from .routes_ab_tests import router as ab_tests_router
from .routes_accounting_exports import router as accounting_exports_router
from .routes_admin_audit import router as admin_audit_router
from .routes_admin_billing import router as admin_billing_router
from .routes_admin_billing import webhook_router as billing_webhook_router
from .routes_admin_devices import router as admin_devices_router
from .routes_admin_export import router as admin_export_router
from .routes_admin_flags import router as admin_flags_router
from .routes_admin_menu import router as admin_menu_router
from .routes_admin_onboarding import router as admin_onboarding_router
from .routes_admin_ops import router as admin_ops_router
from .routes_admin_privacy import router as admin_privacy_router
from .routes_admin_qrpack import router as admin_qrpack_router
from .routes_admin_qrposter_pack import router as admin_qrposter_router
from .routes_admin_support import router as admin_support_router
from .routes_admin_webhooks import router as admin_webhooks_router
from .routes_alerts import router as alerts_router
from .routes_analytics_outlets import router as analytics_outlets_router
from .routes_api_keys import router as api_keys_router
from .routes_auth_2fa import router as auth_2fa_router
from .routes_auth_jwks import router as auth_jwks_router
from .routes_auth_magic import router as auth_magic_router
from .routes_backup import router as backup_router
from .routes_billing import router as billing_router
from .routes_checkout_gateway import router as checkout_router
from .routes_counter_admin import router as counter_admin_router
from .routes_counter_guest import router as counter_guest_router
from .routes_csp_report import router as csp_router
from .routes_dashboard import router as dashboard_router
from .routes_dashboard_charts import router as dashboard_charts_router
from .routes_daybook_pdf import router as daybook_pdf_router
from .routes_digest import router as digest_router
from .routes_dlq import router as dlq_router
from .routes_eta import router as eta_router
from .routes_export_all import router as export_all_router
from .routes_exports import router as exports_router
from .routes_feedback import router as feedback_router
from .routes_floor import router as floor_router
from .routes_gst_monthly import router as gst_monthly_router
from .routes_guest_bill import router as guest_bill_router
from .routes_guest_consent import router as guest_consent_router
from .routes_guest_menu import router as guest_menu_router
from .routes_guest_order import router as guest_order_router
from .routes_guest_receipts import router as guest_receipts_router
from .routes_help import router as help_router
from .routes_hotel_guest import router as hotel_guest_router
from .routes_hotel_housekeeping import router as hotel_hk_router
from .routes_housekeeping import router as housekeeping_router
from .routes_integrations import router as integrations_router
from .routes_integrations_marketplace import router as integrations_marketplace_router
from .routes_invoice_pdf import router as invoice_pdf_router
from .routes_jobs_status import router as jobs_status_router
from .routes_kot import router as kot_router
from .routes_legal import router as legal_router
from .routes_limits_usage import router as limits_router
from .routes_maintenance import router as maintenance_router
from .routes_media import router as media_router
from .routes_menu_i18n import router as menu_i18n_router
from .routes_menu_import import router as menu_import_router
from .routes_metrics import router as metrics_router
from .routes_metrics import ws_messages_total
from .routes_onboarding import router as onboarding_router
from .routes_order_void import router as order_void_router
from .routes_orders_batch import router as orders_batch_router
from .routes_outbox_admin import router as outbox_admin_router
from .routes_owner_aggregate import router as owner_aggregate_router
from .routes_owner_analytics import router as owner_analytics_router
from .routes_owner_sla import router as owner_sla_router
from .routes_pilot_feedback import router as pilot_feedback_router
from .routes_pilot_telemetry import router as pilot_telemetry_router
from .routes_postman import router as postman_router
from .routes_preflight import router as preflight_router
from .routes_print import router as print_router
from .routes_print_bridge import router as print_bridge_router
from .routes_print_test import router as print_test_router
from .routes_privacy_dsar import router as privacy_dsar_router
from .routes_push import router as push_router
from .routes_pwa_version import router as pwa_version_router
from .routes_qrpack import router as qrpack_router
from .routes_ready import router as ready_router
from .routes_refunds import router as refunds_router
from .routes_reports import router as reports_router
from .routes_retention import router as retention_router
from .routes_rum_vitals import router as rum_router
from .routes_sandbox_bootstrap import router as sandbox_bootstrap_router
from .routes_security import router as security_router
from .routes_slo import router as slo_router
from .routes_staff import router as staff_router
from .routes_staff_support import router as staff_support_router
from .routes_stats import router as stats_router
from .routes_status import router as status_router
from .routes_status_json import router as status_json_router
from .routes_support import router as support_router
from .routes_support_bundle import router as support_bundle_router
from .routes_support_console import router as support_console_router
from .routes_tables_map import router as tables_map_router
from .routes_tables_qr_rotate import router as tables_qr_rotate_router
from .routes_tables_sse import router as tables_sse_router
from .routes_tenant_close import router as tenant_close_router
from .routes_tenant_sandbox import router as tenant_sandbox_router
from .routes_time_skew import router as time_skew_router
from .routes_troubleshoot import router as troubleshoot_router
from .routes_vapid import router as vapid_router
from .routes_version import router as version_router
from .routes_webhook_tools import router as webhook_tools_router
from .routes_whatsapp_status import router as whatsapp_status_router
from .services import notifications
from .utils import PrepTimeTracker
from .utils.responses import err, ok

sys.modules.setdefault("db", app_db)
sys.modules.setdefault("domain", app_domain)
sys.modules.setdefault("models_tenant", app_models_tenant)
sys.modules.setdefault("repos_sqlalchemy", app_repos_sqlalchemy)
sys.modules.setdefault("utils", app_utils)
kds_router = importlib.import_module(".routes_kds", __package__).router
kds_expo_router = importlib.import_module(".routes_kds_expo", __package__).router
kds_sla_router = importlib.import_module(".routes_kds_sla", __package__).router
kds_expo_router = importlib.import_module(".routes_kds_expo", __package__).router
superadmin_router = importlib.import_module(".routes_superadmin", __package__).router


class SWStaticFiles(StaticFiles):
    async def get_response(self, path, scope):
        response = await super().get_response(path, scope)
        if path == "sw.js":
            response.headers["Service-Worker-Allowed"] = "/guest"
        return response


validate_on_boot()
settings = get_settings()
@asynccontextmanager
async def lifespan(app: FastAPI):
    yield
    pubsub = getattr(app.state, "pubsub", None)
    if pubsub and hasattr(pubsub, "aclose"):
        await pubsub.aclose()


app = FastAPI(
    title="Neo API",
    version="1.0.0-rc",
    servers=[{"url": "/"}],
    openapi_url="/openapi.json",
    lifespan=lifespan,
)
static_dir = Path(__file__).resolve().parent.parent.parent / "static"
app.mount("/static", SWStaticFiles(directory=static_dir), name="static")
allowed_origins = [
    o.strip() for o in os.getenv("ALLOWED_ORIGINS", "").split(",") if o.strip()
]
app.add_middleware(CORSMiddleware, allowed_origins=allowed_origins)

# Serve built front-end SPAs
root_dir = Path(__file__).resolve().parent.parent.parent / "apps"
guest_spa = root_dir / "guest" / "dist"
admin_spa = root_dir / "admin" / "dist"
kds_spa = root_dir / "kds" / "dist"

if guest_spa.exists() and not os.getenv("SKIP_SPA_MOUNT"):
    app.mount("/guest", StaticFiles(directory=guest_spa, html=True), name="guest")

if admin_spa.exists() and not os.getenv("SKIP_SPA_MOUNT"):
    app.mount("/admin", StaticFiles(directory=admin_spa, html=True), name="admin")

if kds_spa.exists() and not os.getenv("SKIP_SPA_MOUNT"):
    app.mount("/kds", StaticFiles(directory=kds_spa, html=True), name="kds")


init_tracing(app)
asyncio.set_event_loop(asyncio.new_event_loop())
try:
    redis_sync.Redis.from_url(settings.redis_url).ping()
    app.state.redis = from_url(settings.redis_url, decode_responses=True)
except Exception:  # pragma: no cover - fallback when Redis is unreachable
    import fakeredis.aioredis

    logging.warning("Redis unavailable; using fakeredis")
    app.state.redis = fakeredis.aioredis.FakeRedis()
app.state.export_progress = {}
app.add_middleware(GZipMiddleware, minimum_size=1024)
app.add_middleware(PrometheusMiddleware)
app.add_middleware(HttpErrorCounterMiddleware)
app.add_middleware(HTMLErrorPagesMiddleware, static_dir=static_dir)
app.add_middleware(RequestIdMiddleware)
app.add_middleware(SlidingWindowRateLimitMiddleware)
app.add_middleware(GuestBlockMiddleware)
app.add_middleware(TableStateGuardMiddleware)
app.add_middleware(RoomStateGuard)
app.add_middleware(GuestRateLimitMiddleware)
app.add_middleware(I18nMiddleware)
app.add_middleware(LicensingMiddleware)
app.add_middleware(IdempotencyMiddleware)
app.add_middleware(IdempotencyMetricsMiddleware)
app.add_middleware(MaintenanceMiddleware)
app.add_middleware(CSPMiddleware)
app.add_middleware(SecurityMiddleware)
app.add_middleware(PinSecurityMiddleware)
app.add_middleware(APIKeyAuthMiddleware)
app.add_middleware(LoggingMiddleware)

license_gate = LicenseGate(app)
subscription_guard = license_gate  # backward compat


# Track active WebSocket connections per client IP
ws_connections: dict[str, int] = defaultdict(int)
WS_HEARTBEAT_INTERVAL = 15


@app.middleware("http")
async def subscription_guard_middleware(request: Request, call_next):
    return await license_gate.dispatch(request, call_next)


app.include_router(menu_router, prefix="/menu")


LOG_LEVEL = os.getenv("LOG_LEVEL", "INFO").upper()
configure_logging(getattr(logging, LOG_LEVEL))
logger = logging.getLogger("api")
init_sentry(env=os.getenv("ENV"))


@app.exception_handler(StarletteHTTPException)
async def http_error_handler(request: Request, exc: StarletteHTTPException):
    logger.warning(
        exc.detail,
        extra={
            "status": exc.status_code,
            "route": request.url.path,
            "tenant": request.headers.get("X-Tenant"),
            "user": request.headers.get("X-User"),
        },
    )
    return JSONResponse(err(exc.status_code, exc.detail), status_code=exc.status_code)


@app.exception_handler(Exception)
async def general_error_handler(request: Request, exc: Exception):
    logger.exception(
        "unhandled_error",
        extra={
            "status": 500,
            "route": request.url.path,
            "tenant": request.headers.get("X-Tenant"),
            "user": request.headers.get("X-User"),
        },
    )
    capture_exception(exc)
    return JSONResponse(err(500, "Internal Server Error"), status_code=500)


REDIS_URL = os.getenv("REDIS_URL", "redis://localhost")
redis_client = redis.from_url(REDIS_URL, decode_responses=True)
prep_trackers: dict[str, PrepTimeTracker] = {}


@app.on_event("startup")
async def start_event_consumers() -> None:
    """Launch background tasks for event processing."""

    asyncio.create_task(alerts_sender(event_bus.subscribe("order.placed")))
    asyncio.create_task(ema_updater(event_bus.subscribe("payment.verified")))
    asyncio.create_task(report_aggregator(event_bus.subscribe("table.cleaned")))


# Replica health monitoring
@app.on_event("startup")
async def start_replica_monitor() -> None:
    await replica.check_replica(app)
    asyncio.create_task(replica.monitor(app))


# Auth Routes


class EmailLogin(BaseModel):
    """Email/password login payload."""

    username: str = Field(
        ..., json_schema_extra={"example": "alice@example.com"}
    )
    password: str = Field(
        ..., json_schema_extra={"example": "secret123"}
    )


class PinLogin(BaseModel):
    """PIN login payload."""

    username: str = Field(..., json_schema_extra={"example": "alice"})
    pin: str = Field(..., json_schema_extra={"example": "1234"})


@app.post("/login/email", tags=["Auth"], summary="Login with email")
async def email_login(credentials: EmailLogin) -> dict:
    """Authenticate using username/password and return a JWT."""

    user = authenticate_user(credentials.username, credentials.password)
    if not user:
        raise HTTPException(
            status_code=status.HTTP_400_BAD_REQUEST, detail="Invalid credentials"
        )
    token = create_access_token({"sub": user.username, "role": user.role})
    refresh = create_refresh_token(user.username)
    log_event(user.username, "login", "user", master=True)
    return ok({"access_token": token, "refresh_token": refresh, "role": user.role})


class RefreshRequest(BaseModel):
    refresh_token: str


@app.post("/auth/refresh", tags=["Auth"], summary="Rotate refresh token")
async def refresh_endpoint(payload: RefreshRequest) -> dict:
    access, refresh = rotate_refresh_token(payload.refresh_token)
    return ok({"access_token": access, "refresh_token": refresh})


@app.post("/login/pin", tags=["Auth"], summary="Login with PIN")
async def pin_login(credentials: PinLogin) -> dict:
    """Authenticate using a short numeric PIN."""

    user = authenticate_pin(credentials.username, credentials.pin)
    if not user:
        raise HTTPException(
            status_code=status.HTTP_400_BAD_REQUEST, detail="Invalid credentials"
        )
    token = create_access_token({"sub": user.username, "role": user.role})
    refresh = create_refresh_token(user.username)
    log_event(user.username, "login", "user", master=True)
    return ok({"access_token": token, "refresh_token": refresh, "role": user.role})


@app.get(
    "/admin",
    dependencies=[Depends(role_required("super_admin", "outlet_admin", "manager"))],
)
async def admin_area(
    user: User = Depends(role_required("super_admin", "outlet_admin", "manager"))
):
    """Endpoint accessible to high-privilege roles only."""

    return ok({"message": f"Welcome {user.username}"})


@app.get(
    "/staff", dependencies=[Depends(role_required("cashier", "kitchen", "cleaner"))]
)
async def staff_area(
    user: User = Depends(role_required("cashier", "kitchen", "cleaner"))
):
    """Endpoint for general staff roles."""

    return ok({"message": f"Hello {user.username}"})


class CartItem(BaseModel):
    """An item added by a guest to the cart."""

    item: str = Field(..., json_schema_extra={"example": "Coffee"})
    price: float = Field(..., json_schema_extra={"example": 2.5})
    quantity: int = Field(..., json_schema_extra={"example": 1})
    guest_id: Optional[str] = Field(
        None, json_schema_extra={"example": "guest-1"}
    )
    status: str = Field(
        "pending", json_schema_extra={"example": "pending"}
    )


class UpdateQuantity(BaseModel):
    """Payload for modifying an order line.

    ``admin`` must be set to ``True`` and ``quantity`` to ``0`` to perform a
    soft-cancel.
    """

    quantity: int = Field(..., json_schema_extra={"example": 0})
    admin: bool = Field(
        False, json_schema_extra={"example": True}
    )


class StaffOrder(BaseModel):
    """Order item placed directly by staff."""

    item: str = Field(..., json_schema_extra={"example": "Tea"})
    price: float = Field(..., json_schema_extra={"example": 1.5})
    quantity: int = Field(..., json_schema_extra={"example": 1})


tables: Dict[str, Dict[str, List[CartItem]]] = {}  # table_id -> cart and orders


def _tracker(table_code: str) -> PrepTimeTracker:
    """Return the EMA tracker for ``table_code``."""

    return prep_trackers.setdefault(table_code, PrepTimeTracker(window=10))


async def _broadcast(table_code: str, data: dict) -> None:
    """Publish ``data`` to the table's update channel."""

    channel = f"rt:update:{table_code}"
    try:
        await redis_client.publish(channel, json.dumps(data))
    except Exception:  # pragma: no cover - best effort only
        pass


class OrderRequest(BaseModel):
    tenant_id: str
    open_tables: int


TENANTS: dict[str, dict] = {}  # tenant_id -> tenant info


@app.post("/tenants")
async def create_tenant(name: str, licensed_tables: int) -> dict:
    tenant_id = str(uuid.uuid4())
    TENANTS[tenant_id] = {
        "name": name,
        "licensed_tables": licensed_tables,
        "subscription_expires_at": datetime.utcnow(),
        "plan": "basic",
        "grace_period_days": 7,
    }
    return ok({"tenant_id": tenant_id})


@app.post("/orders", dependencies=[license_required()])
async def create_order(request: OrderRequest) -> dict:
    tenant = TENANTS.get(request.tenant_id)
    if tenant is None:
        raise HTTPException(status_code=404, detail="Tenant not found")

    if request.open_tables >= tenant["licensed_tables"]:
        raise HTTPException(status_code=403, detail="Licensed table limit exceeded")

    expiry = tenant["subscription_expires_at"]
    if datetime.utcnow() > expiry + timedelta(days=7):
        raise HTTPException(status_code=403, detail="Subscription expired")

    if os.getenv("POSTGRES_TENANT_DSN_TEMPLATE"):
        try:
            uuid.UUID(request.tenant_id)
        except ValueError:
            pass
        else:
            await notifications.enqueue(
                request.tenant_id, "order.accepted", request.dict()
            )
    return ok({"status": "order accepted"})


@app.post("/tenants/{tenant_id}/subscription/renew")
async def renew_subscription(tenant_id: str, months: int = 1) -> dict:
    """Extend a tenant's subscription in-memory.

    This mock endpoint avoids external billing calls and simply pushes the
    expiration forward ``months`` times 30 days. A ``payment.verified`` event is
    emitted for internal consumers.
    """
    if tenant_id not in TENANTS:
        raise HTTPException(status_code=404, detail="Tenant not found")

<<<<<<< HEAD
    payment_id = str(uuid.uuid4())
    uploads = Path(__file__).resolve().parent / "payments"
    uploads.mkdir(exist_ok=True)
    file_path = uploads / f"{payment_id}_{screenshot.filename}"
    with file_path.open("wb") as buffer:
        buffer.write(await screenshot.read())

    PAYMENTS[payment_id] = {
        "tenant_id": tenant_id,
        "screenshot": str(file_path),
        "verified": False,
    }
    return ok({"payment_id": payment_id})


@app.post("/tenants/{tenant_id}/subscription/payments/{payment_id}/verify")
async def verify_payment(tenant_id: str, payment_id: str, months: int = 1) -> dict:
    payment = PAYMENTS.get(payment_id)
    if payment is None or payment["tenant_id"] != tenant_id:
        raise HTTPException(status_code=404, detail="Payment not found")

    payment["verified"] = True
    tenant = TENANTS.get(tenant_id)
    if tenant is None:
        raise HTTPException(status_code=404, detail="Tenant not found")
    expiry = tenant.get("subscription_expires_at") or datetime.utcnow()
    tenant["subscription_expires_at"] = expiry + timedelta(days=30 * months)
    await event_bus.publish(
        "payment.verified", {"tenant_id": tenant_id, "payment_id": payment_id}
    )
    return ok({"status": "verified"})
=======
    tenant = TENANTS[tenant_id]
    expiry = tenant.get("subscription_expires_at") or datetime.utcnow()
    tenant["subscription_expires_at"] = expiry + timedelta(days=30 * months)
    await event_bus.publish("payment.verified", {"tenant_id": tenant_id})
    return {"ok": True}
>>>>>>> e5dc7bbc


@app.get("/health")
async def health() -> dict:
    return ok({"status": "ok"})


@app.websocket("/tables/{table_code}/ws")
async def table_ws(websocket: WebSocket, table_code: str) -> None:
    """Stream order status updates for ``table_code``."""

    ip = websocket.client.host if websocket.client else "?"
    try:
        realtime_guard.register(ip)
    except HTTPException:
        await websocket.close(code=status.WS_1013_TRY_AGAIN_LATER)
        return

    await websocket.accept()
    channel = f"rt:update:{table_code}"
    pubsub = redis_client.pubsub()
    await pubsub.subscribe(channel)
    tracker = _tracker(table_code)
    queue: asyncio.Queue[dict | None] = realtime_guard.queue()

    async def reader():
        try:
            async for message in pubsub.listen():
                if message["type"] != "message":
                    continue
                data = json.loads(message["data"])
                try:
                    queue.put_nowait(data)
                except asyncio.QueueFull:
                    await websocket.close(
                        code=status.WS_1013_TRY_AGAIN_LATER, reason="RETRY"
                    )
                    while True:
                        try:
                            queue.get_nowait()
                        except asyncio.QueueEmpty:
                            break
                    await queue.put(None)
                    break
        finally:
            await queue.put(None)

    reader_task = asyncio.create_task(reader())
    hb_task = realtime_guard.heartbeat_task(websocket)

    try:
        while True:
            item = await queue.get()
            if item is None:
                break
            prep_time = item.get("prep_time")
            if prep_time is not None:
                item["eta"] = tracker.add_prep_time(float(prep_time))
            await websocket.send_json(item)
            ws_messages_total.inc()
    except WebSocketDisconnect:  # pragma: no cover - network disconnect
        pass
    finally:
        reader_task.cancel()
        hb_task.cancel()
        await pubsub.unsubscribe(channel)
        realtime_guard.unregister(ip)


def _table_state(table_id: str) -> Dict[str, List[CartItem]]:
    """Return the mutable state dictionary for a table."""

    return tables.setdefault(table_id, {"cart": [], "orders": []})


def _guard_table_open(table_id: str, lang: str):
    """Return a lock error response if the table isn't available."""

    try:
        tid = uuid.UUID(table_id)
    except ValueError:
        return None
    with SessionLocal() as session:
        table = session.get(Table, tid)
        if table and table.state != "AVAILABLE":
            msg = get_msg(lang, "errors.TABLE_LOCKED")
            return JSONResponse(err("TABLE_LOCKED", msg), status_code=423)
    return None


# Table Operations


@app.get("/tables")
async def list_tables() -> dict[str, list[dict[str, str]]]:
    """Return all tables and their statuses."""

    with SessionLocal() as session:
        records = session.query(Table).filter(Table.deleted_at.is_(None)).all()
        data = [{"id": str(t.id), "name": t.name, "state": t.state} for t in records]
    return {"tables": data}


@app.post("/tables/{table_id}/cart", tags=["Orders"], summary="Add item to cart")
async def add_to_cart(
    table_id: str,
    item: CartItem,
    accept_language: str | None = Header(default=None, alias="Accept-Language"),
) -> dict:
    """Add an item to a table's cart.

    Multiple guests may add items concurrently by specifying a ``guest_id``.
    """

    lang = resolve_lang(accept_language)
    if (resp := _guard_table_open(table_id, lang)) is not None:
        return resp
    table = _table_state(table_id)
    table["cart"].append(item)
    await _broadcast(table_id, {"status": "cart"})
    return ok({"cart": table["cart"]})


@app.post("/tables/{table_id}/order", tags=["Orders"], summary="Place order")
async def place_order(
    table_id: str,
    accept_language: str | None = Header(default=None, alias="Accept-Language"),
) -> dict:
    """Move all cart items to the order, locking them from guest edits."""

    lang = resolve_lang(accept_language)
    if (resp := _guard_table_open(table_id, lang)) is not None:
        return resp
    table = _table_state(table_id)
    table["orders"].extend(table["cart"])
    table["cart"] = []  # cart is cleared so guests cannot modify placed items
    await event_bus.publish("order.placed", {"table_id": table_id})
    await _broadcast(table_id, {"status": "placed"})

    return ok({"orders": table["orders"]})


@app.patch(
    "/tables/{table_id}/order/{index}",
    tags=["Orders"],
    summary="Update order line",
)
async def update_order(table_id: str, index: int, payload: UpdateQuantity) -> dict:
    """Allow an admin to soft-cancel an order line by setting ``quantity`` to 0."""

    table = _table_state(table_id)
    try:
        order_item = table["orders"][index]
    except IndexError as exc:  # pragma: no cover - simple bounds check
        raise HTTPException(status_code=404, detail="Order item not found") from exc
    if not payload.admin:
        raise HTTPException(status_code=403, detail="Edits restricted")
    if payload.quantity != 0:
        raise HTTPException(status_code=400, detail="Only soft-cancel allowed")
    order_item.quantity = 0  # mark as cancelled but retain entry for audit
    await _broadcast(table_id, {"status": "updated"})
    log_event("system", "order_update", table_id)

    return ok({"orders": table["orders"]})


@app.post(
    "/tables/{table_id}/staff-order",
    tags=["Orders"],
    summary="Staff place order",
)
async def staff_place_order(table_id: str, item: StaffOrder) -> dict:
    """Staff directly place an order for a guest without a phone."""

    table = _table_state(table_id)
    table["orders"].append(CartItem(**item.model_dump()))
    await _broadcast(table_id, {"status": "staff_order"})
    return ok({"orders": table["orders"]})


@app.get("/orders", tags=["Orders"], summary="List all orders")
async def list_orders() -> dict[str, list[dict]]:
    """Return all orders across tables for staff views."""

    data: list[dict] = []
    for table_id, state in tables.items():
        for idx, item in enumerate(state["orders"]):
            entry = item.model_dump()
            entry.update({"table_id": table_id, "index": idx})
            data.append(entry)
    return {"orders": data}


@app.post(
    "/orders/{table_id}/{index}/accept",
    tags=["Orders"],
    summary="Accept order line",
)
async def accept_order(table_id: str, index: int) -> dict[str, str]:
    """Mark an order line as accepted."""

    table = _table_state(table_id)
    try:
        order_item = table["orders"][index]
    except IndexError as exc:
        raise HTTPException(status_code=404, detail="Order item not found") from exc
    order_item.status = "accepted"
    await _broadcast(table_id, {"status": "accepted", "index": index})
    return {"status": "accepted"}


@app.post(
    "/orders/{table_id}/{index}/reject",
    tags=["Orders"],
    summary="Reject order line",
)
async def reject_order(table_id: str, index: int, request: Request) -> dict[str, str]:
    """Mark an order line as rejected."""

    table = _table_state(table_id)
    try:
        order_item = table["orders"][index]
    except IndexError as exc:
        raise HTTPException(status_code=404, detail="Order item not found") from exc
    order_item.status = "rejected"
    await _broadcast(table_id, {"status": "rejected", "index": index})

    ip = request.client.host if request.client else "unknown"
    await order_rejection.on_rejected("demo", ip, request.app.state.redis)

    return {"status": "rejected"}


# Billing


@app.get("/tables/{table_id}/bill", tags=["Billing"], summary="Get table bill")
async def bill(table_id: str) -> dict:
    """Return the running bill for a table."""

    table = _table_state(table_id)
    total = sum(i.price * i.quantity for i in table["orders"] if i.quantity > 0)
    return ok({"total": total, "orders": table["orders"]})


@app.post("/tables/{table_id}/pay", tags=["Billing"], summary="Pay table bill")
async def pay_now(table_id: str) -> dict:
    """Settle the current bill and clear outstanding orders."""

    table = _table_state(table_id)
    total = sum(i.price * i.quantity for i in table["orders"] if i.quantity > 0)
    table["orders"] = []  # clearing orders resets table state for next guests
    try:
        tid = uuid.UUID(table_id)
    except ValueError:
        pass
    else:
        with SessionLocal() as session:
            db_table = session.get(Table, tid)
            if db_table is not None:
                db_table.state = "LOCKED"
                session.commit()
    log_event("system", "payment", table_id)
    return ok({"total": total})


VALID_ACTIONS = {"waiter", "water", "bill"}


@app.post(
    "/tables/{table_id}/call/{action}",
    tags=["Staff"],
    summary="Call staff",
)
async def call_staff(table_id: str, action: str) -> dict:
    """Queue a staff call request for the given table."""

    if action not in VALID_ACTIONS:
        raise HTTPException(status_code=400, detail="invalid action")
    # In a full implementation this would persist the request and notify staff.
    return ok({"table_id": table_id, "action": action, "status": "queued"})


@app.post(
    "/tables/{table_id}/lock",
    tags=["Tables"],
    summary="Lock table",
)
async def lock_table(table_id: str) -> dict:
    """Lock a table after settlement until cleaned."""

    try:
        tid = uuid.UUID(table_id)
    except ValueError as exc:  # pragma: no cover - simple validation
        raise HTTPException(status_code=400, detail="invalid table id") from exc
    with SessionLocal() as session:
        table = session.get(Table, tid)
        if table is None:
            raise HTTPException(status_code=404, detail="Table not found")
        table.state = "LOCKED"
        session.commit()
        session.refresh(table)
    await publish_table_state(table)
    return ok({"table_id": table_id, "state": table.state})


@app.post(
    "/tables/{table_id}/mark-clean",
    tags=["Tables"],
    summary="Mark table clean",
)
async def mark_clean(table_id: str) -> dict:
    """Mark a table as cleaned and ready for new guests."""
    await event_bus.publish("table.cleaned", {"table_id": table_id})
    try:
        tid = uuid.UUID(table_id)
    except ValueError:  # non-UUID ids are allowed but skip DB update
        return ok({"table_id": table_id, "state": "AVAILABLE"})

    with SessionLocal() as session:
        table = session.get(Table, tid)
        if table is None:
            raise HTTPException(status_code=404, detail="Table not found")
        table.state = "AVAILABLE"
        table.last_cleaned_at = func.now()
        session.commit()
        session.refresh(table)
    await publish_table_state(table)
    return ok({"table_id": table_id, "state": table.state})


# Router wiring

# Auth domain
app.include_router(auth_magic_router)
app.include_router(auth_2fa_router)
app.include_router(auth_jwks_router)

# Guest domain
app.include_router(guest_menu_router)
app.include_router(guest_order_router)
app.include_router(guest_bill_router)
app.include_router(guest_consent_router)
app.include_router(guest_receipts_router)
app.include_router(counter_guest_router)
app.include_router(hotel_guest_router)
app.include_router(invoice_pdf_router)
app.include_router(billing_router)
app.include_router(admin_billing_router)
app.include_router(billing_webhook_router)
app.include_router(onboarding_router)
app.include_router(qrpack_router)
app.include_router(order_void_router)

# KDS/KOT domain
app.include_router(kot_router)
app.include_router(kds_router)
app.include_router(kds_expo_router)
app.include_router(kds_sla_router)
app.include_router(kds_expo_router)

# Admin domain
app.include_router(counter_admin_router)
app.include_router(staff_router)
app.include_router(admin_menu_router)
app.include_router(admin_audit_router)
app.include_router(menu_i18n_router)
app.include_router(admin_onboarding_router)
app.include_router(slo_router)
app.include_router(admin_ops_router)
app.include_router(limits_router)
app.include_router(menu_import_router)
app.include_router(alerts_router)
app.include_router(security_router)
app.include_router(jobs_status_router)
app.include_router(dlq_router)
app.include_router(admin_privacy_router)
app.include_router(privacy_dsar_router)
app.include_router(retention_router)
app.include_router(outbox_admin_router)
app.include_router(webhook_tools_router)
app.include_router(orders_batch_router)
app.include_router(housekeeping_router)
app.include_router(hotel_hk_router)
app.include_router(metrics_router)
app.include_router(ab_tests_router)
app.include_router(ab_report_router)
app.include_router(rum_router)
app.include_router(analytics_outlets_router)
app.include_router(owner_analytics_router)
app.include_router(owner_sla_router)
app.include_router(dashboard_router)
app.include_router(dashboard_charts_router)
app.include_router(owner_aggregate_router)
app.include_router(preflight_router)
app.include_router(tables_map_router)
app.include_router(tables_qr_rotate_router)
app.include_router(tables_sse_router)
app.include_router(floor_router)
app.include_router(time_skew_router)
app.include_router(pwa_version_router)
app.include_router(status_json_router)
app.include_router(status_router)
app.include_router(stats_router)
app.include_router(version_router)
app.include_router(ready_router)
app.include_router(eta_router)
app.include_router(troubleshoot_router)
app.include_router(help_router)
app.include_router(support_router)
app.include_router(admin_support_router)
app.include_router(admin_flags_router)
app.include_router(staff_support_router)
app.include_router(support_console_router)
app.include_router(admin_webhooks_router)
app.include_router(print_test_router)
app.include_router(integrations_router)
app.include_router(integrations_marketplace_router)
app.include_router(slo_router)
app.include_router(support_bundle_router)
app.include_router(legal_router)
app.include_router(maintenance_router)
app.include_router(tenant_close_router)
app.include_router(tenant_sandbox_router)
app.include_router(sandbox_bootstrap_router)
app.include_router(backup_router)
app.include_router(print_router)
app.include_router(print_bridge_router)
app.include_router(push_router)
app.include_router(whatsapp_status_router)
app.include_router(checkout_router)
app.include_router(refunds_router)
app.include_router(feedback_router)
app.include_router(pilot_feedback_router)
app.include_router(pilot_telemetry_router)
app.include_router(media_router)
app.include_router(api_keys_router)
app.include_router(vapid_router)
app.include_router(postman_router)
app.include_router(admin_qrpack_router)
app.include_router(admin_qrposter_router)
app.include_router(admin_devices_router)
app.include_router(admin_export_router)

# Reports domain
app.include_router(daybook_pdf_router)
app.include_router(digest_router)
app.include_router(reports_router)
app.include_router(csp_router)
app.include_router(accounting_exports_router)
app.include_router(gst_monthly_router)
app.include_router(exports_router)
app.include_router(export_all_router)

if os.getenv("ADMIN_API_ENABLED", "").lower() in {"1", "true", "yes"}:
    app.include_router(superadmin_router)<|MERGE_RESOLUTION|>--- conflicted
+++ resolved
@@ -580,7 +580,6 @@
     if tenant_id not in TENANTS:
         raise HTTPException(status_code=404, detail="Tenant not found")
 
-<<<<<<< HEAD
     payment_id = str(uuid.uuid4())
     uploads = Path(__file__).resolve().parent / "payments"
     uploads.mkdir(exist_ok=True)
@@ -612,13 +611,7 @@
         "payment.verified", {"tenant_id": tenant_id, "payment_id": payment_id}
     )
     return ok({"status": "verified"})
-=======
-    tenant = TENANTS[tenant_id]
-    expiry = tenant.get("subscription_expires_at") or datetime.utcnow()
-    tenant["subscription_expires_at"] = expiry + timedelta(days=30 * months)
-    await event_bus.publish("payment.verified", {"tenant_id": tenant_id})
-    return {"ok": True}
->>>>>>> e5dc7bbc
+
 
 
 @app.get("/health")
