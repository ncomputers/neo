# main.py

# flake8: noqa

"""In-memory FastAPI application for demo guest ordering and billing."""

from __future__ import annotations

import asyncio
import importlib
import json
import logging
import os
import sys
import uuid
from collections import defaultdict
from datetime import datetime, timedelta
from pathlib import Path
from typing import Dict, List, Optional

import redis.asyncio as redis
from fastapi import (
    Depends,
    FastAPI,
    File,
    Header,
    HTTPException,
    Request,
    UploadFile,
    WebSocket,
    WebSocketDisconnect,
    status,
)
from fastapi.responses import JSONResponse
from fastapi.staticfiles import StaticFiles
from pydantic import BaseModel, Field


class _LoopPolicy(asyncio.DefaultEventLoopPolicy):
    def get_event_loop(self):
        try:
            return super().get_event_loop()
        except RuntimeError:
            loop = self.new_event_loop()
            self.set_event_loop(loop)
            return loop


asyncio.set_event_loop_policy(_LoopPolicy())
from redis.asyncio import from_url
from sqlalchemy import func
from starlette.exceptions import HTTPException as StarletteHTTPException
from starlette.middleware.base import BaseHTTPMiddleware
from starlette.middleware.gzip import GZipMiddleware

from config import get_settings

from . import db as app_db
from . import domain as app_domain
from . import models_tenant as app_models_tenant
from . import repos_sqlalchemy as app_repos_sqlalchemy
from . import utils as app_utils
from .audit import log_event
from .auth import (
    Token,
    User,
    authenticate_pin,
    authenticate_user,
    create_access_token,
    role_required,
)
from .config.validate import validate_on_boot
from .db import SessionLocal
from .events import alerts_sender, ema_updater, event_bus, report_aggregator
from .hooks import order_rejection
from .hooks.table_map import publish_table_state
from .i18n import get_msg, resolve_lang
from .menu import router as menu_router
from .middleware import RateLimitMiddleware
from .middlewares import (
    APIKeyAuthMiddleware,
    CorrelationIdMiddleware,
    GuestBlockMiddleware,
    GuestRateLimitMiddleware,
    HTMLErrorPagesMiddleware,
    HttpErrorCounterMiddleware,
    IdempotencyMetricsMiddleware,
    IdempotencyMiddleware,
    LicensingMiddleware,
    LoggingMiddleware,
    MaintenanceMiddleware,
    PrometheusMiddleware,
    TableStateGuardMiddleware,
    realtime_guard,
)
from .middlewares.room_state_guard import RoomStateGuard
from .middlewares.security import SecurityMiddleware
from .middlewares.subscription_guard import SubscriptionGuard
from .models_tenant import Table
from .obs import capture_exception, init_sentry
from .otel import init_tracing
from .routes_owner_analytics import router as owner_analytics_router
from .routes_admin_menu import router as admin_menu_router
from .routes_alerts import router as alerts_router
from .routes_api_keys import router as api_keys_router
from .routes_auth_2fa import router as auth_2fa_router
from .routes_auth_magic import router as auth_magic_router
from .routes_backup import router as backup_router
from .routes_checkout import router as checkout_router
from .routes_counter_admin import router as counter_admin_router
from .routes_counter_guest import router as counter_guest_router
from .routes_dashboard import router as dashboard_router
from .routes_dashboard_charts import router as dashboard_charts_router
from .routes_daybook_pdf import router as daybook_pdf_router
from .routes_digest import router as digest_router
from .routes_export_all import router as export_all_router
from .routes_exports import router as exports_router
from .routes_feedback import router as feedback_router
from .routes_gst_monthly import router as gst_monthly_router
from .routes_guest_bill import router as guest_bill_router
from .routes_guest_menu import router as guest_menu_router
from .routes_guest_order import router as guest_order_router
from .routes_help import router as help_router
from .routes_hotel_guest import router as hotel_guest_router
from .routes_hotel_housekeeping import router as hotel_hk_router
from .routes_housekeeping import router as housekeeping_router
from .routes_invoice_pdf import router as invoice_pdf_router
from .routes_jobs_status import router as jobs_status_router
from .routes_kot import router as kot_router
from .routes_legal import router as legal_router
from .routes_maintenance import router as maintenance_router
from .routes_media import router as media_router
from .routes_menu_import import router as menu_import_router
from .routes_metrics import router as metrics_router
from .routes_metrics import ws_messages_total
from .routes_onboarding import router as onboarding_router
from .routes_orders_batch import router as orders_batch_router
from .routes_outbox_admin import router as outbox_admin_router
from .routes_owner_aggregate import router as owner_aggregate_router
from .routes_postman import router as postman_router
from .routes_preflight import router as preflight_router
from .routes_print import router as print_router
from .routes_print_bridge import router as print_bridge_router
from .routes_push import router as push_router
from .routes_pwa_version import router as pwa_version_router
from .routes_qrpack import router as qrpack_router
from .routes_ready import router as ready_router
from .routes_reports import router as reports_router
from .routes_security import router as security_router
from .routes_staff import router as staff_router
from .routes_support import router as support_router
from .routes_support_bundle import router as support_bundle_router
from .routes_tables_map import router as tables_map_router
from .routes_tables_qr_rotate import router as tables_qr_rotate_router
from .routes_tables_sse import router as tables_sse_router
from .routes_tenant_close import router as tenant_close_router
from .routes_vapid import router as vapid_router
from .routes_version import router as version_router
<<<<<<< HEAD
from .routes_webhooks import router as webhooks_router
=======
from .routes_webhook_tools import router as webhook_tools_router
>>>>>>> ba08cd0b
from .services import notifications
from .utils import PrepTimeTracker
from .utils.responses import err, ok

sys.modules.setdefault("db", app_db)
sys.modules.setdefault("domain", app_domain)
sys.modules.setdefault("models_tenant", app_models_tenant)
sys.modules.setdefault("repos_sqlalchemy", app_repos_sqlalchemy)
sys.modules.setdefault("utils", app_utils)
kds_router = importlib.import_module(".routes_kds", __package__).router
kds_sla_router = importlib.import_module(".routes_kds_sla", __package__).router
superadmin_router = importlib.import_module(".routes_superadmin", __package__).router


class SWStaticFiles(StaticFiles):
    async def get_response(self, path, scope):
        response = await super().get_response(path, scope)
        if path == "sw.js":
            response.headers["Service-Worker-Allowed"] = "/"
        return response


class SecurityHeadersMiddleware(BaseHTTPMiddleware):
    async def dispatch(self, request, call_next):
        response = await call_next(request)
        response.headers.setdefault("X-Frame-Options", "DENY")
        return response


validate_on_boot()
settings = get_settings()
app = FastAPI(
    title="Neo API",
    version="0.1.0",
    servers=[{"url": "/"}],
    openapi_url="/openapi.json",
)
static_dir = Path(__file__).resolve().parent.parent.parent / "static"
app.mount("/static", SWStaticFiles(directory=static_dir), name="static")
init_tracing(app)
asyncio.set_event_loop(asyncio.new_event_loop())
app.state.redis = from_url(settings.redis_url, decode_responses=True)
app.add_middleware(GZipMiddleware, minimum_size=1024)
app.add_middleware(PrometheusMiddleware)
app.add_middleware(HttpErrorCounterMiddleware)
app.add_middleware(HTMLErrorPagesMiddleware, static_dir=static_dir)
app.add_middleware(CorrelationIdMiddleware)
app.add_middleware(RateLimitMiddleware, limit=3)
app.add_middleware(GuestBlockMiddleware)
app.add_middleware(TableStateGuardMiddleware)
app.add_middleware(RoomStateGuard)
app.add_middleware(GuestRateLimitMiddleware)
app.add_middleware(LicensingMiddleware)
app.add_middleware(IdempotencyMiddleware)
app.add_middleware(IdempotencyMetricsMiddleware)
app.add_middleware(MaintenanceMiddleware)
app.add_middleware(SecurityHeadersMiddleware)
app.add_middleware(SecurityMiddleware)
app.add_middleware(APIKeyAuthMiddleware)
app.add_middleware(LoggingMiddleware)

subscription_guard = SubscriptionGuard(app)


# Track active WebSocket connections per client IP
ws_connections: dict[str, int] = defaultdict(int)
WS_HEARTBEAT_INTERVAL = 15


@app.middleware("http")
async def subscription_guard_middleware(request: Request, call_next):
    return await subscription_guard(request, call_next)


app.include_router(menu_router, prefix="/menu")


LOG_LEVEL = os.getenv("LOG_LEVEL", "INFO").upper()
LOG_FORMAT = os.getenv("LOG_FORMAT", "json")
logger = logging.getLogger("api")
handler = logging.StreamHandler()
handler.setFormatter(
    logging.Formatter(
        "%(message)s" if LOG_FORMAT == "json" else "[%(levelname)s] %(message)s"
    )
)
logger.addHandler(handler)
logger.setLevel(LOG_LEVEL)
init_sentry(env=os.getenv("ENV"))


@app.exception_handler(StarletteHTTPException)
async def http_error_handler(request: Request, exc: StarletteHTTPException):
    return JSONResponse(err(exc.status_code, exc.detail), status_code=exc.status_code)


@app.exception_handler(Exception)
async def general_error_handler(request: Request, exc: Exception):
    capture_exception(exc)
    return JSONResponse(err(500, "Internal Server Error"), status_code=500)


REDIS_URL = os.getenv("REDIS_URL", "redis://localhost")
redis_client = redis.from_url(REDIS_URL, decode_responses=True)
prep_trackers: dict[str, PrepTimeTracker] = {}


@app.on_event("startup")
async def start_event_consumers() -> None:
    """Launch background tasks for event processing."""

    asyncio.create_task(alerts_sender(event_bus.subscribe("order.placed")))
    asyncio.create_task(ema_updater(event_bus.subscribe("payment.verified")))
    asyncio.create_task(report_aggregator(event_bus.subscribe("table.cleaned")))


# Auth Routes


class EmailLogin(BaseModel):
    """Email/password login payload."""

    username: str = Field(..., example="alice@example.com")
    password: str = Field(..., example="secret123")


class PinLogin(BaseModel):
    """PIN login payload."""

    username: str = Field(..., example="alice")
    pin: str = Field(..., example="1234")


@app.post("/login/email", tags=["Auth"], summary="Login with email")
async def email_login(credentials: EmailLogin) -> dict:
    """Authenticate using username/password and return a JWT."""

    user = authenticate_user(credentials.username, credentials.password)
    if not user:
        raise HTTPException(
            status_code=status.HTTP_400_BAD_REQUEST, detail="Invalid credentials"
        )
    token = create_access_token({"sub": user.username, "role": user.role})
    log_event(user.username, "login", "user", master=True)
    return ok(Token(access_token=token, role=user.role))


@app.post("/login/pin", tags=["Auth"], summary="Login with PIN")
async def pin_login(credentials: PinLogin) -> dict:
    """Authenticate using a short numeric PIN."""

    user = authenticate_pin(credentials.username, credentials.pin)
    if not user:
        raise HTTPException(
            status_code=status.HTTP_400_BAD_REQUEST, detail="Invalid credentials"
        )
    token = create_access_token({"sub": user.username, "role": user.role})
    log_event(user.username, "login", "user", master=True)
    return ok(Token(access_token=token, role=user.role))


@app.get(
    "/admin",
    dependencies=[Depends(role_required("super_admin", "outlet_admin", "manager"))],
)
async def admin_area(
    user: User = Depends(role_required("super_admin", "outlet_admin", "manager"))
):
    """Endpoint accessible to high-privilege roles only."""

    return ok({"message": f"Welcome {user.username}"})


@app.get(
    "/staff", dependencies=[Depends(role_required("cashier", "kitchen", "cleaner"))]
)
async def staff_area(
    user: User = Depends(role_required("cashier", "kitchen", "cleaner"))
):
    """Endpoint for general staff roles."""

    return ok({"message": f"Hello {user.username}"})


class CartItem(BaseModel):
    """An item added by a guest to the cart."""

    item: str = Field(..., example="Coffee")
    price: float = Field(..., example=2.5)
    quantity: int = Field(..., example=1)
    guest_id: Optional[str] = Field(None, example="guest-1")
    status: str = Field("pending", example="pending")


class UpdateQuantity(BaseModel):
    """Payload for modifying an order line.

    ``admin`` must be set to ``True`` and ``quantity`` to ``0`` to perform a
    soft-cancel.
    """

    quantity: int = Field(..., example=0)
    admin: bool = Field(False, example=True)


class StaffOrder(BaseModel):
    """Order item placed directly by staff."""

    item: str = Field(..., example="Tea")
    price: float = Field(..., example=1.5)
    quantity: int = Field(..., example=1)


tables: Dict[str, Dict[str, List[CartItem]]] = {}  # table_id -> cart and orders


def _tracker(table_code: str) -> PrepTimeTracker:
    """Return the EMA tracker for ``table_code``."""

    return prep_trackers.setdefault(table_code, PrepTimeTracker(window=10))


async def _broadcast(table_code: str, data: dict) -> None:
    """Publish ``data`` to the table's update channel."""

    channel = f"rt:update:{table_code}"
    try:
        await redis_client.publish(channel, json.dumps(data))
    except Exception:  # pragma: no cover - best effort only
        pass


class OrderRequest(BaseModel):
    tenant_id: str
    open_tables: int


TENANTS: dict[str, dict] = {}  # tenant_id -> tenant info
PAYMENTS: dict[str, dict] = {}  # payment_id -> payment metadata


@app.post("/tenants")
async def create_tenant(name: str, licensed_tables: int) -> dict:
    tenant_id = str(uuid.uuid4())
    TENANTS[tenant_id] = {
        "name": name,
        "licensed_tables": licensed_tables,
        "subscription_expires_at": datetime.utcnow(),
    }
    return ok({"tenant_id": tenant_id})


@app.post("/orders")
async def create_order(request: OrderRequest) -> dict:
    tenant = TENANTS.get(request.tenant_id)
    if tenant is None:
        raise HTTPException(status_code=404, detail="Tenant not found")

    if request.open_tables >= tenant["licensed_tables"]:
        raise HTTPException(status_code=403, detail="Licensed table limit exceeded")

    expiry = tenant["subscription_expires_at"]
    if datetime.utcnow() > expiry + timedelta(days=7):
        raise HTTPException(status_code=403, detail="Subscription expired")

    if os.getenv("POSTGRES_TENANT_DSN_TEMPLATE"):
        try:
            uuid.UUID(request.tenant_id)
        except ValueError:
            pass
        else:
            await notifications.enqueue(
                request.tenant_id, "order.accepted", request.dict()
            )
    return ok({"status": "order accepted"})


@app.post("/tenants/{tenant_id}/subscription/renew")
async def renew_subscription(
    tenant_id: str, screenshot: UploadFile = File(...)
) -> dict:
    if tenant_id not in TENANTS:
        raise HTTPException(status_code=404, detail="Tenant not found")

    payment_id = str(uuid.uuid4())
    uploads = Path(__file__).resolve().parent / "payments"
    uploads.mkdir(exist_ok=True)
    file_path = uploads / f"{payment_id}_{screenshot.filename}"
    with file_path.open("wb") as buffer:
        buffer.write(await screenshot.read())

    PAYMENTS[payment_id] = {
        "tenant_id": tenant_id,
        "screenshot": str(file_path),
        "verified": False,
    }
    return ok({"payment_id": payment_id})


@app.post("/tenants/{tenant_id}/subscription/payments/{payment_id}/verify")
async def verify_payment(tenant_id: str, payment_id: str, months: int = 1) -> dict:
    payment = PAYMENTS.get(payment_id)
    if payment is None or payment["tenant_id"] != tenant_id:
        raise HTTPException(status_code=404, detail="Payment not found")

    payment["verified"] = True
    tenant = TENANTS[tenant_id]
    tenant["subscription_expires_at"] = tenant["subscription_expires_at"] + timedelta(
        days=30 * months
    )
    await event_bus.publish(
        "payment.verified", {"tenant_id": tenant_id, "payment_id": payment_id}
    )
    return ok({"status": "verified"})


@app.get("/health")
async def health() -> dict:
    return ok({"status": "ok"})


@app.websocket("/tables/{table_code}/ws")
async def table_ws(websocket: WebSocket, table_code: str) -> None:
    """Stream order status updates for ``table_code``."""

    ip = websocket.client.host if websocket.client else "?"
    try:
        realtime_guard.register(ip)
    except HTTPException:
        await websocket.close(code=status.WS_1013_TRY_AGAIN_LATER)
        return

    await websocket.accept()
    channel = f"rt:update:{table_code}"
    pubsub = redis_client.pubsub()
    await pubsub.subscribe(channel)
    tracker = _tracker(table_code)
    queue: asyncio.Queue[dict | None] = realtime_guard.queue()

    async def reader():
        try:
            async for message in pubsub.listen():
                if message["type"] != "message":
                    continue
                data = json.loads(message["data"])
                try:
                    queue.put_nowait(data)
                except asyncio.QueueFull:
                    await websocket.close(
                        code=status.WS_1013_TRY_AGAIN_LATER, reason="RETRY"
                    )
                    while True:
                        try:
                            queue.get_nowait()
                        except asyncio.QueueEmpty:
                            break
                    await queue.put(None)
                    break
        finally:
            await queue.put(None)

    reader_task = asyncio.create_task(reader())
    hb_task = realtime_guard.heartbeat_task(websocket)

    try:
        while True:
            item = await queue.get()
            if item is None:
                break
            prep_time = item.get("prep_time")
            if prep_time is not None:
                item["eta"] = tracker.add_prep_time(float(prep_time))
            await websocket.send_json(item)
            ws_messages_total.inc()
    except WebSocketDisconnect:  # pragma: no cover - network disconnect
        pass
    finally:
        reader_task.cancel()
        hb_task.cancel()
        await pubsub.unsubscribe(channel)
        await pubsub.close()
        realtime_guard.unregister(ip)


def _table_state(table_id: str) -> Dict[str, List[CartItem]]:
    """Return the mutable state dictionary for a table."""

    return tables.setdefault(table_id, {"cart": [], "orders": []})


def _guard_table_open(table_id: str, lang: str):
    """Return a lock error response if the table isn't available."""

    try:
        tid = uuid.UUID(table_id)
    except ValueError:
        return None
    with SessionLocal() as session:
        table = session.get(Table, tid)
        if table and table.state != "AVAILABLE":
            msg = get_msg(lang, "errors.TABLE_LOCKED")
            return JSONResponse(err("TABLE_LOCKED", msg), status_code=423)
    return None


# Table Operations


@app.get("/tables")
async def list_tables() -> dict[str, list[dict[str, str]]]:
    """Return all tables and their statuses."""

    with SessionLocal() as session:
        records = session.query(Table).filter(Table.deleted_at.is_(None)).all()
        data = [{"id": str(t.id), "name": t.name, "state": t.state} for t in records]
    return {"tables": data}


@app.post("/tables/{table_id}/cart", tags=["Orders"], summary="Add item to cart")
async def add_to_cart(
    table_id: str,
    item: CartItem,
    accept_language: str | None = Header(default=None, alias="Accept-Language"),
) -> dict:
    """Add an item to a table's cart.

    Multiple guests may add items concurrently by specifying a ``guest_id``.
    """

    lang = resolve_lang(accept_language)
    if (resp := _guard_table_open(table_id, lang)) is not None:
        return resp
    table = _table_state(table_id)
    table["cart"].append(item)
    await _broadcast(table_id, {"status": "cart"})
    return ok({"cart": table["cart"]})


@app.post("/tables/{table_id}/order", tags=["Orders"], summary="Place order")
async def place_order(
    table_id: str,
    accept_language: str | None = Header(default=None, alias="Accept-Language"),
) -> dict:
    """Move all cart items to the order, locking them from guest edits."""

    lang = resolve_lang(accept_language)
    if (resp := _guard_table_open(table_id, lang)) is not None:
        return resp
    table = _table_state(table_id)
    table["orders"].extend(table["cart"])
    table["cart"] = []  # cart is cleared so guests cannot modify placed items
    await event_bus.publish("order.placed", {"table_id": table_id})
    await _broadcast(table_id, {"status": "placed"})

    return ok({"orders": table["orders"]})


@app.patch(
    "/tables/{table_id}/order/{index}",
    tags=["Orders"],
    summary="Update order line",
)
async def update_order(table_id: str, index: int, payload: UpdateQuantity) -> dict:
    """Allow an admin to soft-cancel an order line by setting ``quantity`` to 0."""

    table = _table_state(table_id)
    try:
        order_item = table["orders"][index]
    except IndexError as exc:  # pragma: no cover - simple bounds check
        raise HTTPException(status_code=404, detail="Order item not found") from exc
    if not payload.admin:
        raise HTTPException(status_code=403, detail="Edits restricted")
    if payload.quantity != 0:
        raise HTTPException(status_code=400, detail="Only soft-cancel allowed")
    order_item.quantity = 0  # mark as cancelled but retain entry for audit
    await _broadcast(table_id, {"status": "updated"})
    log_event("system", "order_update", table_id)

    return ok({"orders": table["orders"]})


@app.post(
    "/tables/{table_id}/staff-order",
    tags=["Orders"],
    summary="Staff place order",
)
async def staff_place_order(table_id: str, item: StaffOrder) -> dict:
    """Staff directly place an order for a guest without a phone."""

    table = _table_state(table_id)
    table["orders"].append(CartItem(**item.model_dump()))
    await _broadcast(table_id, {"status": "staff_order"})
    return ok({"orders": table["orders"]})


@app.get("/orders", tags=["Orders"], summary="List all orders")
async def list_orders() -> dict[str, list[dict]]:
    """Return all orders across tables for staff views."""

    data: list[dict] = []
    for table_id, state in tables.items():
        for idx, item in enumerate(state["orders"]):
            entry = item.model_dump()
            entry.update({"table_id": table_id, "index": idx})
            data.append(entry)
    return {"orders": data}


@app.post(
    "/orders/{table_id}/{index}/accept",
    tags=["Orders"],
    summary="Accept order line",
)
async def accept_order(table_id: str, index: int) -> dict[str, str]:
    """Mark an order line as accepted."""

    table = _table_state(table_id)
    try:
        order_item = table["orders"][index]
    except IndexError as exc:
        raise HTTPException(status_code=404, detail="Order item not found") from exc
    order_item.status = "accepted"
    await _broadcast(table_id, {"status": "accepted", "index": index})
    return {"status": "accepted"}


@app.post(
    "/orders/{table_id}/{index}/reject",
    tags=["Orders"],
    summary="Reject order line",
)
async def reject_order(table_id: str, index: int, request: Request) -> dict[str, str]:
    """Mark an order line as rejected."""

    table = _table_state(table_id)
    try:
        order_item = table["orders"][index]
    except IndexError as exc:
        raise HTTPException(status_code=404, detail="Order item not found") from exc
    order_item.status = "rejected"
    await _broadcast(table_id, {"status": "rejected", "index": index})

    ip = request.client.host if request.client else "unknown"
    await order_rejection.on_rejected("demo", ip, request.app.state.redis)

    return {"status": "rejected"}


# Billing


@app.get("/tables/{table_id}/bill", tags=["Billing"], summary="Get table bill")
async def bill(table_id: str) -> dict:
    """Return the running bill for a table."""

    table = _table_state(table_id)
    total = sum(i.price * i.quantity for i in table["orders"] if i.quantity > 0)
    return ok({"total": total, "orders": table["orders"]})


@app.post("/tables/{table_id}/pay", tags=["Billing"], summary="Pay table bill")
async def pay_now(table_id: str) -> dict:
    """Settle the current bill and clear outstanding orders."""

    table = _table_state(table_id)
    total = sum(i.price * i.quantity for i in table["orders"] if i.quantity > 0)
    table["orders"] = []  # clearing orders resets table state for next guests
    try:
        tid = uuid.UUID(table_id)
    except ValueError:
        pass
    else:
        with SessionLocal() as session:
            db_table = session.get(Table, tid)
            if db_table is not None:
                db_table.state = "LOCKED"
                session.commit()
    log_event("system", "payment", table_id)
    return ok({"total": total})


VALID_ACTIONS = {"waiter", "water", "bill"}


@app.post(
    "/tables/{table_id}/call/{action}",
    tags=["Staff"],
    summary="Call staff",
)
async def call_staff(table_id: str, action: str) -> dict:
    """Queue a staff call request for the given table."""

    if action not in VALID_ACTIONS:
        raise HTTPException(status_code=400, detail="invalid action")
    # In a full implementation this would persist the request and notify staff.
    return ok({"table_id": table_id, "action": action, "status": "queued"})


@app.post(
    "/tables/{table_id}/lock",
    tags=["Tables"],
    summary="Lock table",
)
async def lock_table(table_id: str) -> dict:
    """Lock a table after settlement until cleaned."""

    try:
        tid = uuid.UUID(table_id)
    except ValueError as exc:  # pragma: no cover - simple validation
        raise HTTPException(status_code=400, detail="invalid table id") from exc
    with SessionLocal() as session:
        table = session.get(Table, tid)
        if table is None:
            raise HTTPException(status_code=404, detail="Table not found")
        table.state = "LOCKED"
        session.commit()
        session.refresh(table)
    await publish_table_state(table)
    return ok({"table_id": table_id, "state": table.state})


@app.post(
    "/tables/{table_id}/mark-clean",
    tags=["Tables"],
    summary="Mark table clean",
)
async def mark_clean(table_id: str) -> dict:
    """Mark a table as cleaned and ready for new guests."""
    await event_bus.publish("table.cleaned", {"table_id": table_id})
    try:
        tid = uuid.UUID(table_id)
    except ValueError:  # non-UUID ids are allowed but skip DB update
        return ok({"table_id": table_id, "state": "AVAILABLE"})

    with SessionLocal() as session:
        table = session.get(Table, tid)
        if table is None:
            raise HTTPException(status_code=404, detail="Table not found")
        table.state = "AVAILABLE"
        table.last_cleaned_at = func.now()
        session.commit()
        session.refresh(table)
    await publish_table_state(table)
    return ok({"table_id": table_id, "state": table.state})


# Router wiring

# Auth domain
app.include_router(auth_magic_router)
app.include_router(auth_2fa_router)

# Guest domain
app.include_router(guest_menu_router)
app.include_router(guest_order_router)
app.include_router(guest_bill_router)
app.include_router(counter_guest_router)
app.include_router(hotel_guest_router)
app.include_router(invoice_pdf_router)
app.include_router(onboarding_router)
app.include_router(qrpack_router)

# KDS/KOT domain
app.include_router(kot_router)
app.include_router(kds_router)
app.include_router(kds_sla_router)

# Admin domain
app.include_router(counter_admin_router)
app.include_router(staff_router)
app.include_router(admin_menu_router)
app.include_router(menu_import_router)
app.include_router(alerts_router)
app.include_router(security_router)
app.include_router(jobs_status_router)
app.include_router(outbox_admin_router)
app.include_router(webhook_tools_router)
app.include_router(orders_batch_router)
app.include_router(housekeeping_router)
app.include_router(hotel_hk_router)
app.include_router(metrics_router)
app.include_router(owner_analytics_router)
app.include_router(dashboard_router)
app.include_router(dashboard_charts_router)
app.include_router(owner_aggregate_router)
app.include_router(preflight_router)
app.include_router(tables_map_router)
app.include_router(tables_qr_rotate_router)
app.include_router(tables_sse_router)
app.include_router(pwa_version_router)
app.include_router(version_router)
app.include_router(ready_router)
app.include_router(help_router)
app.include_router(support_router)
app.include_router(support_bundle_router)
app.include_router(legal_router)
app.include_router(maintenance_router)
app.include_router(tenant_close_router)
app.include_router(backup_router)
app.include_router(print_router)
app.include_router(print_bridge_router)
app.include_router(push_router)
app.include_router(checkout_router)
app.include_router(feedback_router)
app.include_router(media_router)
app.include_router(api_keys_router)
app.include_router(vapid_router)
app.include_router(postman_router)

# Reports domain
app.include_router(daybook_pdf_router)
app.include_router(digest_router)
app.include_router(reports_router)
app.include_router(gst_monthly_router)
app.include_router(exports_router)
app.include_router(export_all_router)

if os.getenv("ADMIN_API_ENABLED", "").lower() in {"1", "true", "yes"}:
    app.include_router(superadmin_router)<|MERGE_RESOLUTION|>--- conflicted
+++ resolved
@@ -156,11 +156,8 @@
 from .routes_tenant_close import router as tenant_close_router
 from .routes_vapid import router as vapid_router
 from .routes_version import router as version_router
-<<<<<<< HEAD
 from .routes_webhooks import router as webhooks_router
-=======
-from .routes_webhook_tools import router as webhook_tools_router
->>>>>>> ba08cd0b
+
 from .services import notifications
 from .utils import PrepTimeTracker
 from .utils.responses import err, ok
