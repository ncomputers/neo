--- conflicted
+++ resolved
@@ -98,7 +98,6 @@
 from .routes_jobs_status import router as jobs_status_router
 from .routes_admin_menu import router as admin_menu_router
 from .routes_alerts import router as alerts_router
-<<<<<<< HEAD
 from .routes_api_keys import router as api_keys_router  # noqa: E402
 from .routes_auth_magic import router as auth_magic_router  # noqa: E402
 from .routes_backup import router as backup_router  # noqa: E402
@@ -146,55 +145,7 @@
 from .services import notifications  # noqa: E402
 from .utils import PrepTimeTracker  # noqa: E402
 from .utils.responses import err, ok  # noqa: E402
-=======
-from .routes_auth_magic import router as auth_magic_router
-from .routes_backup import router as backup_router
-from .routes_counter_admin import router as counter_admin_router
-from .routes_counter_guest import router as counter_guest_router
-from .routes_dashboard import router as dashboard_router
-from .routes_dashboard_charts import router as dashboard_charts_router
-from .routes_daybook_pdf import router as daybook_pdf_router
-from .routes_digest import router as digest_router
-from .routes_exports import router as exports_router
-from .routes_gst_monthly import router as gst_monthly_router
-from .routes_guest_bill import router as guest_bill_router
-from .routes_guest_menu import router as guest_menu_router
-from .routes_guest_order import router as guest_order_router
-from .routes_hotel_guest import router as hotel_guest_router
-from .routes_hotel_housekeeping import router as hotel_hk_router
-from .routes_housekeeping import router as housekeeping_router
-from .routes_invoice_pdf import router as invoice_pdf_router
-from .routes_kot import router as kot_router
-from .routes_media import router as media_router
-from .routes_menu_import import router as menu_import_router
-from .routes_metrics import router as metrics_router
-from .routes_metrics import ws_messages_total
-from .routes_onboarding import router as onboarding_router
-from .routes_orders_batch import router as orders_batch_router
-from .routes_outbox_admin import router as outbox_admin_router
-from .routes_owner_aggregate import router as owner_aggregate_router
-from .routes_preflight import router as preflight_router
-from .routes_print import router as print_router
-from .routes_print_bridge import router as print_bridge_router
-from .routes_push import router as push_router
-from .routes_feedback import router as feedback_router
-from .routes_qrpack import router as qrpack_router
-from .routes_ready import router as ready_router
-from .routes_reports import router as reports_router
-from .routes_security import router as security_router
-from .routes_help import router as help_router
-from .routes_support import router as support_router
-from .routes_staff import router as staff_router
-from .routes_tables_map import router as tables_map_router
-from .routes_tables_sse import router as tables_sse_router
-from .routes_tables_qr_rotate import router as tables_qr_rotate_router
-from .routes_vapid import router as vapid_router
-from .routes_version import router as version_router
-from .routes_api_keys import router as api_keys_router
-from .services import notifications
-from .utils import PrepTimeTracker
-from .utils.responses import err, ok
->>>>>>> e7e86bb4
+
 
 sys.modules.setdefault("db", app_db)
 sys.modules.setdefault("domain", app_domain)
