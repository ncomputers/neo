--- conflicted
+++ resolved
@@ -104,12 +104,9 @@
 from .routes_accounting import router as accounting_router
 from .routes_admin_menu import router as admin_menu_router
 from .routes_admin_ops import router as admin_ops_router
-<<<<<<< HEAD
-=======
 
 from .routes_admin_pilot import router as admin_pilot_router
 
->>>>>>> e1fa31ca
 from .routes_admin_privacy import router as admin_privacy_router
 from .routes_admin_qrpack import router as admin_qrpack_router
 from .routes_admin_qrposter_pack import router as admin_qrposter_router
