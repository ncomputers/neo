# main.py

"""In-memory FastAPI application for demo guest ordering and billing."""

from __future__ import annotations

import uuid
from datetime import datetime, timedelta
from pathlib import Path
from typing import Dict, List, Optional

from fastapi import Depends, FastAPI, File, HTTPException, UploadFile, status
from pydantic import BaseModel
<<<<<<< HEAD
from redis.asyncio import from_url
=======
from sqlalchemy import create_engine
from sqlalchemy.orm import sessionmaker
from sqlalchemy.pool import StaticPool
>>>>>>> 6b000d98

from config import get_settings
from .auth import (
    Token,
    User,
    authenticate_pin,
    authenticate_user,
    create_access_token,
    role_required,
)
from .audit import log_event
from .menu import router as menu_router
<<<<<<< HEAD
from .middleware import RateLimitMiddleware
from .models import TableStatus
=======
from .models import Base, Table, TableStatus
>>>>>>> 6b000d98


settings = get_settings()
app = FastAPI()
app.state.redis = from_url(settings.redis_url, decode_responses=True)
app.add_middleware(RateLimitMiddleware, limit=3)
app.include_router(menu_router, prefix="/menu")


engine = create_engine(
    "sqlite://",
    connect_args={"check_same_thread": False},
    poolclass=StaticPool,
)
SessionLocal = sessionmaker(bind=engine, autocommit=False, autoflush=False)
Base.metadata.create_all(bind=engine)


# Auth Routes


class EmailLogin(BaseModel):
    """Email/password login payload."""

    username: str
    password: str


class PinLogin(BaseModel):
    """PIN login payload."""

    username: str
    pin: str


@app.post("/login/email", response_model=Token)
async def email_login(credentials: EmailLogin) -> Token:
    """Authenticate using username/password and return a JWT."""

    user = authenticate_user(credentials.username, credentials.password)
    if not user:
        raise HTTPException(
            status_code=status.HTTP_400_BAD_REQUEST, detail="Invalid credentials"
        )
    token = create_access_token({"sub": user.username, "role": user.role})
    log_event(user.username, "login", "user", master=True)
    return Token(access_token=token, role=user.role)


@app.post("/login/pin", response_model=Token)
async def pin_login(credentials: PinLogin) -> Token:
    """Authenticate using a short numeric PIN."""

    user = authenticate_pin(credentials.username, credentials.pin)
    if not user:
        raise HTTPException(
            status_code=status.HTTP_400_BAD_REQUEST, detail="Invalid credentials"
        )
    token = create_access_token({"sub": user.username, "role": user.role})
    log_event(user.username, "login", "user", master=True)
    return Token(access_token=token, role=user.role)


@app.get(
    "/admin",
    dependencies=[Depends(role_required("super_admin", "outlet_admin", "manager"))],
)
async def admin_area(
    user: User = Depends(role_required("super_admin", "outlet_admin", "manager"))
):
    """Endpoint accessible to high-privilege roles only."""

    return {"message": f"Welcome {user.username}"}


@app.get(
    "/staff", dependencies=[Depends(role_required("cashier", "kitchen", "cleaner"))]
)
async def staff_area(
    user: User = Depends(role_required("cashier", "kitchen", "cleaner"))
):
    """Endpoint for general staff roles."""

    return {"message": f"Hello {user.username}"}


class CartItem(BaseModel):
    """An item added by a guest to the cart."""

    item: str
    price: float
    quantity: int
    guest_id: Optional[str] = None


class UpdateQuantity(BaseModel):
    """Payload for modifying an order line.

    ``admin`` must be set to ``True`` and ``quantity`` to ``0`` to perform a
    soft-cancel.
    """

    quantity: int
    admin: bool = False


class StaffOrder(BaseModel):
    """Order item placed directly by staff."""

    item: str
    price: float
    quantity: int


tables: Dict[str, Dict[str, List[CartItem]]] = {}  # table_id -> cart and orders


class OrderRequest(BaseModel):
    tenant_id: str
    open_tables: int


TENANTS: dict[str, dict] = {}  # tenant_id -> tenant info
PAYMENTS: dict[str, dict] = {}  # payment_id -> payment metadata


@app.post("/tenants")
async def create_tenant(name: str, licensed_tables: int) -> dict[str, str]:
    tenant_id = str(uuid.uuid4())
    TENANTS[tenant_id] = {
        "name": name,
        "licensed_tables": licensed_tables,
        "subscription_expires_at": datetime.utcnow(),
    }
    return {"tenant_id": tenant_id}


@app.post("/orders")
async def create_order(request: OrderRequest) -> dict[str, str]:
    tenant = TENANTS.get(request.tenant_id)
    if tenant is None:
        raise HTTPException(status_code=404, detail="Tenant not found")

    if request.open_tables >= tenant["licensed_tables"]:
        raise HTTPException(status_code=403, detail="Licensed table limit exceeded")

    expiry = tenant["subscription_expires_at"]
    if datetime.utcnow() > expiry + timedelta(days=7):
        raise HTTPException(status_code=403, detail="Subscription expired")

    return {"status": "order accepted"}


@app.post("/tenants/{tenant_id}/subscription/renew")
async def renew_subscription(
    tenant_id: str, screenshot: UploadFile = File(...)
) -> dict[str, str]:
    if tenant_id not in TENANTS:
        raise HTTPException(status_code=404, detail="Tenant not found")

    payment_id = str(uuid.uuid4())
    uploads = Path(__file__).resolve().parent / "payments"
    uploads.mkdir(exist_ok=True)
    file_path = uploads / f"{payment_id}_{screenshot.filename}"
    with file_path.open("wb") as buffer:
        buffer.write(await screenshot.read())

    PAYMENTS[payment_id] = {
        "tenant_id": tenant_id,
        "screenshot": str(file_path),
        "verified": False,
    }
    return {"payment_id": payment_id}


@app.post("/tenants/{tenant_id}/subscription/payments/{payment_id}/verify")
async def verify_payment(
    tenant_id: str, payment_id: str, months: int = 1
) -> dict[str, str]:
    payment = PAYMENTS.get(payment_id)
    if payment is None or payment["tenant_id"] != tenant_id:
        raise HTTPException(status_code=404, detail="Payment not found")

    payment["verified"] = True
    tenant = TENANTS[tenant_id]
    tenant["subscription_expires_at"] = tenant["subscription_expires_at"] + timedelta(
        days=30 * months
    )
    return {"status": "verified"}


@app.get("/health")
async def health() -> dict[str, str]:
    return {"status": "ok"}


def _table_state(table_id: str) -> Dict[str, List[CartItem]]:
    """Return the mutable state dictionary for a table."""

    return tables.setdefault(table_id, {"cart": [], "orders": []})


# Table Operations


@app.post("/tables/{table_id}/cart")
async def add_to_cart(table_id: str, item: CartItem) -> dict[str, List[CartItem]]:
    """Add an item to a table's cart.

    Multiple guests may add items concurrently by specifying a ``guest_id``.
    """

    table = _table_state(table_id)
    table["cart"].append(item)
    return {"cart": table["cart"]}


@app.post("/tables/{table_id}/order")
async def place_order(table_id: str) -> dict[str, List[CartItem]]:
    """Move all cart items to the order, locking them from guest edits."""

    table = _table_state(table_id)
    table["orders"].extend(table["cart"])
    table["cart"] = []  # cart is cleared so guests cannot modify placed items
    return {"orders": table["orders"]}


@app.patch("/tables/{table_id}/order/{index}")
async def update_order(
    table_id: str, index: int, payload: UpdateQuantity
) -> dict[str, List[CartItem]]:
    """Allow an admin to soft-cancel an order line by setting ``quantity`` to 0."""

    table = _table_state(table_id)
    try:
        order_item = table["orders"][index]
    except IndexError as exc:  # pragma: no cover - simple bounds check
        raise HTTPException(status_code=404, detail="Order item not found") from exc
    if not payload.admin:
        raise HTTPException(status_code=403, detail="Edits restricted")
    if payload.quantity != 0:
        raise HTTPException(status_code=400, detail="Only soft-cancel allowed")
    order_item.quantity = 0  # mark as cancelled but retain entry for audit
    log_event("system", "order_update", table_id)
    return {"orders": table["orders"]}


@app.post("/tables/{table_id}/staff-order")
async def staff_place_order(
    table_id: str, item: StaffOrder
) -> dict[str, List[CartItem]]:
    """Staff directly place an order for a guest without a phone."""

    table = _table_state(table_id)
    table["orders"].append(CartItem(**item.model_dump()))
    return {"orders": table["orders"]}


# Billing


@app.get("/tables/{table_id}/bill")
async def bill(table_id: str) -> dict[str, float | List[CartItem]]:
    """Return the running bill for a table."""

    table = _table_state(table_id)
    total = sum(i.price * i.quantity for i in table["orders"] if i.quantity > 0)
    return {"total": total, "orders": table["orders"]}


@app.post("/tables/{table_id}/pay")
async def pay_now(table_id: str) -> dict[str, float]:
    """Settle the current bill and clear outstanding orders."""

    table = _table_state(table_id)
    total = sum(i.price * i.quantity for i in table["orders"] if i.quantity > 0)
    table["orders"] = []  # clearing orders resets table state for next guests
    log_event("system", "payment", table_id)
    return {"total": total}


VALID_ACTIONS = {"waiter", "water", "bill"}


@app.post("/tables/{table_id}/call/{action}")
async def call_staff(table_id: str, action: str) -> dict[str, str]:
    """Queue a staff call request for the given table."""

    if action not in VALID_ACTIONS:
        raise HTTPException(status_code=400, detail="invalid action")
    # In a full implementation this would persist the request and notify staff.
    return {"table_id": table_id, "action": action, "status": "queued"}


@app.post("/tables/{table_id}/lock")
async def lock_table(table_id: str) -> dict[str, str]:
    """Lock a table after settlement until cleaned."""

    try:
        tid = uuid.UUID(table_id)
    except ValueError as exc:  # pragma: no cover - simple validation
        raise HTTPException(status_code=400, detail="invalid table id") from exc
    with SessionLocal() as session:
        table = session.get(Table, tid)
        if table is None:
            raise HTTPException(status_code=404, detail="Table not found")
        table.status = TableStatus.LOCKED
        session.commit()
        session.refresh(table)
        return {"table_id": table_id, "status": table.status.value}


@app.post("/tables/{table_id}/mark-clean")
async def mark_clean(table_id: str) -> dict[str, str]:
    """Mark a table as cleaned and ready for new guests."""

    try:
        tid = uuid.UUID(table_id)
    except ValueError as exc:  # pragma: no cover - simple validation
        raise HTTPException(status_code=400, detail="invalid table id") from exc
    with SessionLocal() as session:
        table = session.get(Table, tid)
        if table is None:
            raise HTTPException(status_code=404, detail="Table not found")
        table.status = TableStatus.AVAILABLE
        session.commit()
        session.refresh(table)
        return {"table_id": table_id, "status": table.status.value}<|MERGE_RESOLUTION|>--- conflicted
+++ resolved
@@ -11,13 +11,10 @@
 
 from fastapi import Depends, FastAPI, File, HTTPException, UploadFile, status
 from pydantic import BaseModel
-<<<<<<< HEAD
 from redis.asyncio import from_url
-=======
 from sqlalchemy import create_engine
 from sqlalchemy.orm import sessionmaker
 from sqlalchemy.pool import StaticPool
->>>>>>> 6b000d98
 
 from config import get_settings
 from .auth import (
@@ -30,12 +27,10 @@
 )
 from .audit import log_event
 from .menu import router as menu_router
-<<<<<<< HEAD
 from .middleware import RateLimitMiddleware
 from .models import TableStatus
-=======
 from .models import Base, Table, TableStatus
->>>>>>> 6b000d98
+
 
 
 settings = get_settings()
