from __future__ import annotations

"""Route for owner daybook PDF with HTML fallback."""

import os
from contextlib import asynccontextmanager
from datetime import datetime, time, timezone
from zoneinfo import ZoneInfo

<<<<<<< HEAD
from fastapi import APIRouter, Request, Response, HTTPException
from sqlalchemy import select, func, desc
=======
from fastapi import APIRouter, HTTPException, Response
from sqlalchemy import desc, func, select
>>>>>>> 91918ba7
from sqlalchemy.ext.asyncio import AsyncSession, async_sessionmaker

from .db.tenant import get_engine
from .models_tenant import Order, OrderItem
from .pdf.render import render_template
from .repos_sqlalchemy import invoices_repo_sql

router = APIRouter()


@asynccontextmanager
async def _session(tenant_id: str):
    """Yield an ``AsyncSession`` for the given tenant."""
    engine = get_engine(tenant_id)
    sessionmaker = async_sessionmaker(
        engine, expire_on_commit=False, class_=AsyncSession
    )
    try:
        async with sessionmaker() as session:
            yield session
    finally:
        await engine.dispose()


@router.get("/api/outlet/{tenant_id}/reports/daybook.pdf")
async def owner_daybook_pdf(tenant_id: str, request: Request, date: str) -> Response:
    """Return a daily owner daybook in PDF or HTML format."""

    tz = os.getenv("DEFAULT_TZ", "UTC")
    day = datetime.strptime(date, "%Y-%m-%d").date()
    async with _session(tenant_id) as session:
        try:
            rows = await invoices_repo_sql.list_day(session, day, tz, tenant_id)
        except PermissionError:
            raise HTTPException(status_code=403, detail="forbidden") from None

        tzinfo = ZoneInfo(tz)
        start = datetime.combine(day, time.min, tzinfo).astimezone(timezone.utc)
        end = datetime.combine(day, time.max, tzinfo).astimezone(timezone.utc)
        result = await session.execute(
            select(OrderItem.name_snapshot, func.sum(OrderItem.qty).label("qty"))
            .join(Order, Order.id == OrderItem.order_id)
            .where(Order.placed_at >= start, Order.placed_at <= end)
            .group_by(OrderItem.name_snapshot)
            .order_by(desc("qty"))
            .limit(5)
        )
        top_items = [{"name": name, "qty": int(qty)} for name, qty in result.all()]

    orders = len(rows)
    subtotal = sum(r["subtotal"] for r in rows)
    tax = sum(r["tax"] for r in rows)
    tip = sum(r.get("tip", 0) for r in rows)
    total = sum(r["total"] for r in rows)
    payments: dict[str, float] = {}
    for r in rows:
        for p in r["payments"]:
            payments[p["mode"]] = payments.get(p["mode"], 0) + p["amount"]

    content, mimetype = render_template(
        "daybook_a4.html",
        {
            "date": date,
            "orders": orders,
            "subtotal": subtotal,
            "tax": tax,
            "tip": tip,
            "total": total,
            "payments": payments,
            "top_items": top_items,
        },
        nonce=request.state.csp_nonce,
    )
    response = Response(content=content, media_type=mimetype)
    response.headers["Content-Type"] = mimetype
    ext = "pdf" if mimetype == "application/pdf" else "html"
    response.headers["Content-Disposition"] = f"attachment; filename=daybook.{ext}"
    return response<|MERGE_RESOLUTION|>--- conflicted
+++ resolved
@@ -7,13 +7,9 @@
 from datetime import datetime, time, timezone
 from zoneinfo import ZoneInfo
 
-<<<<<<< HEAD
 from fastapi import APIRouter, Request, Response, HTTPException
 from sqlalchemy import select, func, desc
-=======
-from fastapi import APIRouter, HTTPException, Response
-from sqlalchemy import desc, func, select
->>>>>>> 91918ba7
+
 from sqlalchemy.ext.asyncio import AsyncSession, async_sessionmaker
 
 from .db.tenant import get_engine
