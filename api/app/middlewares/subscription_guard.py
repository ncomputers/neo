"""Middleware to enforce tenant subscription status."""

from __future__ import annotations

from datetime import datetime, timedelta
import uuid

from fastapi import Request
from starlette.responses import JSONResponse

from ..db.master import get_session
from ..models_master import Tenant
from sqlalchemy.exc import StatementError
from ..utils.responses import err
from sqlalchemy.exc import StatementError


class SubscriptionGuard:
    """Block ordering and billing for expired tenants."""

    def __init__(self, app):
        self.app = app

    async def __call__(self, request: Request, call_next):
        path = request.url.path
        if request.method == "GET" and "/menu" in path:
            return await call_next(request)

        if (
            request.method == "POST"
            and path.startswith("/g/")
            and ("order" in path or "bill" in path)
        ):
            tenant_id = request.headers.get("X-Tenant-ID")
            tenant = None
            if tenant_id:
                lookup_id = tenant_id
                try:
                    lookup_id = uuid.UUID(tenant_id)
                except ValueError:
                    pass
                async with get_session() as session:
                    try:
<<<<<<< HEAD
                        tid = uuid.UUID(tenant_id)
                    except ValueError:
                        tid = tenant_id  # allow non-UUID ids in tests
                    try:
                        tenant = await session.get(Tenant, tid)
                    except Exception:  # pragma: no cover - invalid identifier
=======
                        tenant = await session.get(Tenant, tenant_id)
                    except Exception:  # pragma: no cover - defensive

>>>>>>> 90272f18
                        tenant = None
                if tenant and tenant.subscription_expires_at:
                    grace = tenant.grace_period_days or 7
                    if datetime.utcnow() > tenant.subscription_expires_at + timedelta(
                        days=grace
                    ):
                        return JSONResponse(
                            err("SUB_403", "SubscriptionExpired"), status_code=403
                        )
        return await call_next(request)<|MERGE_RESOLUTION|>--- conflicted
+++ resolved
@@ -41,18 +41,13 @@
                     pass
                 async with get_session() as session:
                     try:
-<<<<<<< HEAD
                         tid = uuid.UUID(tenant_id)
                     except ValueError:
                         tid = tenant_id  # allow non-UUID ids in tests
                     try:
                         tenant = await session.get(Tenant, tid)
                     except Exception:  # pragma: no cover - invalid identifier
-=======
-                        tenant = await session.get(Tenant, tenant_id)
-                    except Exception:  # pragma: no cover - defensive
 
->>>>>>> 90272f18
                         tenant = None
                 if tenant and tenant.subscription_expires_at:
                     grace = tenant.grace_period_days or 7
