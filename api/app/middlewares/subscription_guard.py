"""Middleware to enforce tenant subscription status."""

from __future__ import annotations

from datetime import datetime, timedelta
import uuid

from fastapi import Request
from starlette.responses import JSONResponse

from ..db.master import get_session
from ..models_master import Tenant
from ..utils.responses import err


class SubscriptionGuard:
    """Block ordering and billing for expired tenants."""

    def __init__(self, app):
        self.app = app

    async def __call__(self, request: Request, call_next):
        path = request.url.path
        if request.method == "GET" and "/menu" in path:
            return await call_next(request)

        if (
            request.method == "POST"
            and path.startswith("/g/")
            and ("order" in path or "bill" in path)
        ):
            tenant_id = request.headers.get("X-Tenant-ID")
            tenant = None
            if tenant_id:
                lookup_id = tenant_id
                try:
                    lookup_id = uuid.UUID(tenant_id)
                except ValueError:
                    pass
                async with get_session() as session:
                    try:
<<<<<<< HEAD
                        tenant = await session.get(Tenant, lookup_id)
=======
                        tenant = await session.get(Tenant, tenant_id)
>>>>>>> 295a0ee4
                    except Exception:
                        tenant = None
                if tenant and tenant.subscription_expires_at:
                    grace = tenant.grace_period_days or 7
                    if datetime.utcnow() > tenant.subscription_expires_at + timedelta(
                        days=grace
                    ):
                        return JSONResponse(
                            err("SUB_403", "SubscriptionExpired"), status_code=403
                        )
        return await call_next(request)<|MERGE_RESOLUTION|>--- conflicted
+++ resolved
@@ -39,11 +39,8 @@
                     pass
                 async with get_session() as session:
                     try:
-<<<<<<< HEAD
                         tenant = await session.get(Tenant, lookup_id)
-=======
-                        tenant = await session.get(Tenant, tenant_id)
->>>>>>> 295a0ee4
+
                     except Exception:
                         tenant = None
                 if tenant and tenant.subscription_expires_at:
