--- conflicted
+++ resolved
@@ -43,10 +43,7 @@
                     try:
                         tenant = await session.get(Tenant, tenant_id)
                     except StatementError:
-<<<<<<< HEAD
-=======
 
->>>>>>> 9215f1d0
                         tenant = None
                 if tenant and tenant.subscription_expires_at:
                     grace = tenant.grace_period_days or 7
