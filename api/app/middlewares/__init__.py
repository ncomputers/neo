--- conflicted
+++ resolved
@@ -25,9 +25,6 @@
     "FeatureFlagsMiddleware",
     "LicensingMiddleware",
     "SecurityMiddleware",
-<<<<<<< HEAD
     "MaintenanceMiddleware",
-=======
     "APIKeyAuthMiddleware",
->>>>>>> 63c40acd
 ]