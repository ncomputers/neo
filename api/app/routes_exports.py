--- conflicted
+++ resolved
@@ -6,14 +6,10 @@
 import csv
 import os
 from contextlib import asynccontextmanager
-<<<<<<< HEAD
 from datetime import datetime, time, timedelta, timezone
 from io import BytesIO, StringIO, TextIOWrapper
 from zipfile import ZipFile
-=======
-from datetime import datetime, time, timezone
-from io import BytesIO, StringIO, TextIOWrapper
->>>>>>> c944fb13
+
 from zoneinfo import ZoneInfo
 
 from fastapi import APIRouter, HTTPException, Request
@@ -28,11 +24,8 @@
 from .repos_sqlalchemy import invoices_repo_sql
 from .security import ratelimit
 from .utils import ratelimits
-<<<<<<< HEAD
 from .utils.csv_stream import stream_csv
-=======
-from .utils.csv_stream import stream_rows
->>>>>>> c944fb13
+
 from .utils.rate_limit import rate_limited
 from .utils.responses import err
 
@@ -71,7 +64,6 @@
         yield chunk
 
 
-<<<<<<< HEAD
 @router.get("/api/outlet/{tenant_id}/exports/invoices.csv")
 @read_only
 async def invoices_export(
@@ -85,22 +77,7 @@
     """Stream invoice rows as CSV."""
 
     limit, cap_hint = _cap_limit(limit)
-=======
-@router.get(
-    "/api/outlet/{tenant_id}/exports/sample.csv",
-    responses={200: {"content": {"text/event-stream": {}}}},
-)
-async def sample_export(
-    tenant_id: str,
-    request: Request,
-    rows: int = 0,
-    limit: int = DEFAULT_LIMIT,
-) -> StreamingResponse:
-    """Stream a sample CSV with progress events for testing."""
-    await request.body()  # consume request body to avoid ASGI warnings
-
-    limit, _ = _cap_limit(min(rows, limit))
->>>>>>> c944fb13
+
 
     redis = request.app.state.redis
     ip = request.client.host if request.client else "unknown"
@@ -111,7 +88,6 @@
     if not allowed:
         retry_after = await redis.ttl(f"ratelimit:{ip}:exports")
         return rate_limited(retry_after)
-<<<<<<< HEAD
     if job:
         await redis.set(f"export:{job}:progress", 0)
 
@@ -183,22 +159,7 @@
                 yield f'event: progress\ndata: {{"count": {count}}}\n\n'
                 last = count
             await asyncio.sleep(0.1)
-=======
-    if rows > HARD_LIMIT:
-        return JSONResponse(
-            err("ROW_LIMIT", "row limit exceeded", hint="max 100k rows"),
-            status_code=400,
-        )
-
-    def event_gen():
-        chunks = stream_rows(((i,) for i in range(limit)), header=["id"])
-        count = 0
-        for chunk in chunks:
-            yield f"data: {chunk}\n\n"
-            count += 1
-            if count % 1000 == 0:
-                yield f"event: progress\ndata: {count}\n\n"
->>>>>>> c944fb13
+
 
     return StreamingResponse(event_gen(), media_type="text/event-stream")
 
