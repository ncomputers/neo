--- conflicted
+++ resolved
@@ -98,7 +98,6 @@
         await redis.set(cache_key, json.dumps(data), ex=60)
     items = data["items"]
     if filter:
-<<<<<<< HEAD
         for term in filter.split(","):
             term = term.strip()
             if not term:
@@ -114,9 +113,7 @@
             else:
                 items = [i for i in items if value in (i.get(field) or [])]
     data["items"] = items
-=======
-        items = _apply_filters(items, filter)
->>>>>>> 6f208a1d
+
     lang = resolve_lang(accept_language)
     resp_data = {**data, "items": items}
     resp_data["labels"] = {
