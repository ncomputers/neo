from __future__ import annotations

"""Operational preflight checklist endpoint."""

import os
from datetime import datetime, timezone
from io import BytesIO
from pathlib import Path

import httpx
from fastapi import APIRouter, UploadFile
from prometheus_client import generate_latest
from sqlalchemy import text

from .db import SessionLocal, engine
from .storage import storage
from .routes_metrics import db_replica_healthy

router = APIRouter()


async def check_db() -> dict:
    try:
        with SessionLocal() as session:
            session.execute(text("SELECT 1"))
        return {"name": "db", "status": "ok"}
    except Exception as exc:  # pragma: no cover - best effort
        return {"name": "db", "status": "fail", "detail": str(exc)}


async def check_redis() -> dict:
    try:
        from .main import redis_client

        if redis_client is not None:
            await redis_client.ping()
        return {"name": "redis", "status": "ok"}
    except Exception as exc:  # pragma: no cover - best effort
        return {"name": "redis", "status": "fail", "detail": str(exc)}


def check_migrations() -> dict:
    try:
        from alembic.config import Config
        from alembic.script import ScriptDirectory

        cfg = Config(str(Path(__file__).resolve().parents[2] / "alembic.ini"))
        cfg.set_main_option("sqlalchemy.url", str(engine.url))
        script = ScriptDirectory.from_config(cfg)
        head = script.get_current_head()
        with engine.connect() as conn:
            current = conn.execute(
                text("SELECT version_num FROM alembic_version")
            ).scalar()
        status = "ok" if current == head else "fail"
        detail = None if status == "ok" else f"current={current} head={head}"
        result = {"name": "migrations", "status": status}
        if detail:
            result["detail"] = detail
        return result
    except Exception as exc:  # pragma: no cover - best effort
        return {"name": "migrations", "status": "fail", "detail": str(exc)}


async def check_storage() -> dict:
    try:
        dummy = UploadFile(filename="ping.txt", file=BytesIO(b"ping"))
        url, key = await storage.save("__preflight__", dummy)
        storage.read(key)
        return {"name": "storage", "status": "ok", "detail": url}
    except Exception as exc:  # pragma: no cover - best effort
        return {"name": "storage", "status": "fail", "detail": str(exc)}


def check_webhooks() -> dict:
    disabled = os.getenv("DISABLE_WEBHOOKS", "0").lower() in {"1", "true"}
    status = "warn" if disabled else "ok"
    detail = "disabled" if disabled else None
    result = {"name": "webhooks", "status": status}
    if detail:
        result["detail"] = detail
    return result


async def check_alertmanager() -> dict:
    url = os.getenv("ALERTMANAGER_URL")
    if not url:
        return {"name": "alertmanager", "status": "warn", "detail": "missing"}
    try:
        async with httpx.AsyncClient(timeout=5) as client:
            await client.get(url)
        return {"name": "alertmanager", "status": "ok"}
    except Exception as exc:  # pragma: no cover - best effort
        return {"name": "alertmanager", "status": "warn", "detail": str(exc)}


def check_backups() -> dict:
    backups_dir = Path(__file__).resolve().parents[2] / "backups"
    newest = 0.0
    if backups_dir.exists():
        files = list(backups_dir.glob("*.json"))
        if files:
            newest = max(f.stat().st_mtime for f in files)
    if not newest:
        return {"name": "backups", "status": "warn", "detail": "missing"}
    age = datetime.now(tz=timezone.utc).timestamp() - newest
    status = "ok" if age < 24 * 3600 else "warn"
    result = {"name": "backups", "status": status}
    if status != "ok":
        result["detail"] = f"age={age:.0f}s"
    return result


def check_soft_delete_indexes() -> dict:
<<<<<<< HEAD
    """Ensure partial unique indexes for soft-delete exist."""
    required = {
        "idx_tables_tenant_code_active": "tables",
        "idx_menu_items_tenant_sku_active": "menu_items",
    }
    try:
        with engine.connect() as conn:
            rows = conn.execute(
                text(
                    "SELECT indexname, indexdef FROM pg_indexes "
                    "WHERE schemaname='public' AND tablename IN ('tables','menu_items')"
                )
            )
        defs = {row.indexname: row.indexdef for row in rows}
        missing = [name for name in required if name not in defs]
        invalid = [
            name
            for name in required
            if name in defs and "WHERE deleted_at IS NULL" not in defs[name]
        ]
        if missing or invalid:
            parts = []
            if missing:
                parts.append("missing=" + ",".join(missing))
            if invalid:
                parts.append("invalid=" + ",".join(invalid))
            return {
                "name": "soft_delete_indexes",
                "status": "fail",
                "detail": "; ".join(parts),
=======
    try:
        if engine.dialect.name != "postgresql":
            return {
                "name": "soft_delete_indexes",
                "status": "warn",
                "detail": "postgres only",
            }
        expected = [
            "idx_tables_tenant_code_active",
            "idx_menu_items_tenant_sku_active",
        ]
        with engine.connect() as conn:
            rows = conn.execute(
                text(
                    "SELECT indexname, indexdef FROM pg_indexes WHERE indexname = ANY(:names)"
                ),
                {"names": expected},
            ).fetchall()
        found = {row[0]: row[1] for row in rows}
        missing = [name for name in expected if name not in found]
        invalid = [
            name
            for name, idx in found.items()
            if "WHERE deleted_at IS NULL" not in idx or "UNIQUE" not in idx
        ]
        if missing or invalid:
            detail_parts = []
            if missing:
                detail_parts.append(f"missing: {', '.join(missing)}")
            if invalid:
                detail_parts.append(f"invalid: {', '.join(invalid)}")
            return {
                "name": "soft_delete_indexes",
                "status": "fail",
                "detail": "; ".join(detail_parts),
>>>>>>> 5899edc1
            }
        return {"name": "soft_delete_indexes", "status": "ok"}
    except Exception as exc:  # pragma: no cover - best effort
        return {"name": "soft_delete_indexes", "status": "fail", "detail": str(exc)}


async def check_quotas() -> dict:
<<<<<<< HEAD
    """Verify quotas endpoint returns sane values."""
    tenant = os.getenv("PREFLIGHT_TENANT", "demo")
    try:
        from . import auth
        from .main import app

        class _User:
            role = "super_admin"

        try:
            app.dependency_overrides[auth.get_current_user] = (
                lambda token=None: _User()
            )
            async with httpx.AsyncClient(
                app=app, base_url="http://test", timeout=5
            ) as client:
                resp = await client.get(
                    f"/api/outlet/{tenant}/limits/usage",
                    headers={"X-Tenant-ID": tenant},
                )
        finally:
            app.dependency_overrides.pop(auth.get_current_user, None)
        if resp.status_code != 200:
            return {
                "name": "quotas",
                "status": "fail",
                "detail": f"http {resp.status_code}",
            }
        data = resp.json().get("data")
        if not isinstance(data, dict):
            return {"name": "quotas", "status": "fail", "detail": "malformed"}
        for metric, vals in data.items():
            used = vals.get("used")
            limit = vals.get("limit")
            if (used is not None and used < 0) or (limit is not None and limit < 0):
                return {
                    "name": "quotas",
                    "status": "fail",
                    "detail": f"negative {metric}",
                }
=======
    url = os.getenv("QUOTAS_URL")
    if not url:
        return {"name": "quotas", "status": "warn", "detail": "missing"}
    try:
        async with httpx.AsyncClient(timeout=5) as client:
            resp = await client.get(url)
        data = resp.json() if resp.content else None
        if resp.status_code != 200 or not isinstance(data, dict) or not data:
            return {
                "name": "quotas",
                "status": "fail",
                "detail": "invalid response",
            }
>>>>>>> 5899edc1
        return {"name": "quotas", "status": "ok"}
    except Exception as exc:  # pragma: no cover - best effort
        return {"name": "quotas", "status": "fail", "detail": str(exc)}


<<<<<<< HEAD
async def check_webhook_metrics() -> dict:
    """Ensure webhook metrics expose breaker state."""
    try:
        from .main import app

        async with httpx.AsyncClient(app=app, base_url="http://test", timeout=5) as client:
            resp = await client.get("/metrics")
        if resp.status_code != 200:
            return {
                "name": "webhook_metrics",
                "status": "fail",
                "detail": f"http {resp.status_code}",
            }
        if "webhook_breaker_state" not in resp.text:
            return {
                "name": "webhook_metrics",
                "status": "fail",
                "detail": "missing webhook_breaker_state",
=======
def check_webhook_metrics() -> dict:
    try:
        metrics = generate_latest()
        if b"webhook_breaker_state" not in metrics:
            return {
                "name": "webhook_metrics",
                "status": "fail",
                "detail": "webhook_breaker_state missing",
>>>>>>> 5899edc1
            }
        return {"name": "webhook_metrics", "status": "ok"}
    except Exception as exc:  # pragma: no cover - best effort
        return {"name": "webhook_metrics", "status": "fail", "detail": str(exc)}


<<<<<<< HEAD
async def check_replica() -> dict:
    """Verify replica gauge and fallback health."""
    try:
        from .main import app
        from .db.replica import replica_session

        async with httpx.AsyncClient(app=app, base_url="http://test", timeout=5) as client:
            resp = await client.get("/metrics")
        if resp.status_code != 200:
            return {
                "name": "replica",
                "status": "fail",
                "detail": "metrics unreachable",
            }
        gauge_line = next(
            (line for line in resp.text.splitlines() if line.startswith("db_replica_healthy")),
            None,
        )
        if gauge_line is None:
            return {
                "name": "replica",
                "status": "fail",
                "detail": "gauge missing",
            }
        value = float(gauge_line.split()[-1])
        replica_url = os.getenv("READ_REPLICA_URL")
        if replica_url:
            if value >= 1:
                return {"name": "replica", "status": "ok"}
            return {"name": "replica", "status": "fail", "detail": "unhealthy"}
        # no replica configured - ensure fallback works
        try:
            async with replica_session() as session:
                await session.execute(text("SELECT 1"))
        except Exception as exc:  # pragma: no cover - best effort
            return {
                "name": "replica",
                "status": "fail",
                "detail": f"fallback failed: {exc}",
            }
=======
def check_replica_gauge() -> dict:
    try:
        value = db_replica_healthy._value.get()  # type: ignore[attr-defined]
        replica_url = os.getenv("READ_REPLICA_URL")
        if replica_url:
            if value == 1:
                return {"name": "replica", "status": "ok"}
            return {
                "name": "replica",
                "status": "fail",
                "detail": "unhealthy",
            }
        # no replica configured, falling back to primary
>>>>>>> 5899edc1
        return {"name": "replica", "status": "ok", "detail": "fallback"}
    except Exception as exc:  # pragma: no cover - best effort
        return {"name": "replica", "status": "fail", "detail": str(exc)}


@router.get("/api/admin/preflight")
async def preflight() -> dict:
    checks = [
        await check_db(),
        await check_redis(),
        check_migrations(),
        await check_storage(),
        check_webhooks(),
        await check_alertmanager(),
        check_backups(),
        check_soft_delete_indexes(),
        await check_quotas(),
<<<<<<< HEAD
        await check_webhook_metrics(),
        await check_replica(),
=======
        check_webhook_metrics(),
        check_replica_gauge(),
>>>>>>> 5899edc1
    ]
    overall = "ok"
    if any(c["status"] == "fail" for c in checks):
        overall = "fail"
    elif any(c["status"] == "warn" for c in checks):
        overall = "warn"
    return {"status": overall, "checks": checks}<|MERGE_RESOLUTION|>--- conflicted
+++ resolved
@@ -112,7 +112,6 @@
 
 
 def check_soft_delete_indexes() -> dict:
-<<<<<<< HEAD
     """Ensure partial unique indexes for soft-delete exist."""
     required = {
         "idx_tables_tenant_code_active": "tables",
@@ -143,43 +142,7 @@
                 "name": "soft_delete_indexes",
                 "status": "fail",
                 "detail": "; ".join(parts),
-=======
-    try:
-        if engine.dialect.name != "postgresql":
-            return {
-                "name": "soft_delete_indexes",
-                "status": "warn",
-                "detail": "postgres only",
-            }
-        expected = [
-            "idx_tables_tenant_code_active",
-            "idx_menu_items_tenant_sku_active",
-        ]
-        with engine.connect() as conn:
-            rows = conn.execute(
-                text(
-                    "SELECT indexname, indexdef FROM pg_indexes WHERE indexname = ANY(:names)"
-                ),
-                {"names": expected},
-            ).fetchall()
-        found = {row[0]: row[1] for row in rows}
-        missing = [name for name in expected if name not in found]
-        invalid = [
-            name
-            for name, idx in found.items()
-            if "WHERE deleted_at IS NULL" not in idx or "UNIQUE" not in idx
-        ]
-        if missing or invalid:
-            detail_parts = []
-            if missing:
-                detail_parts.append(f"missing: {', '.join(missing)}")
-            if invalid:
-                detail_parts.append(f"invalid: {', '.join(invalid)}")
-            return {
-                "name": "soft_delete_indexes",
-                "status": "fail",
-                "detail": "; ".join(detail_parts),
->>>>>>> 5899edc1
+
             }
         return {"name": "soft_delete_indexes", "status": "ok"}
     except Exception as exc:  # pragma: no cover - best effort
@@ -187,7 +150,6 @@
 
 
 async def check_quotas() -> dict:
-<<<<<<< HEAD
     """Verify quotas endpoint returns sane values."""
     tenant = os.getenv("PREFLIGHT_TENANT", "demo")
     try:
@@ -228,27 +190,12 @@
                     "status": "fail",
                     "detail": f"negative {metric}",
                 }
-=======
-    url = os.getenv("QUOTAS_URL")
-    if not url:
-        return {"name": "quotas", "status": "warn", "detail": "missing"}
-    try:
-        async with httpx.AsyncClient(timeout=5) as client:
-            resp = await client.get(url)
-        data = resp.json() if resp.content else None
-        if resp.status_code != 200 or not isinstance(data, dict) or not data:
-            return {
-                "name": "quotas",
-                "status": "fail",
-                "detail": "invalid response",
-            }
->>>>>>> 5899edc1
+
         return {"name": "quotas", "status": "ok"}
     except Exception as exc:  # pragma: no cover - best effort
         return {"name": "quotas", "status": "fail", "detail": str(exc)}
 
 
-<<<<<<< HEAD
 async def check_webhook_metrics() -> dict:
     """Ensure webhook metrics expose breaker state."""
     try:
@@ -267,23 +214,13 @@
                 "name": "webhook_metrics",
                 "status": "fail",
                 "detail": "missing webhook_breaker_state",
-=======
-def check_webhook_metrics() -> dict:
-    try:
-        metrics = generate_latest()
-        if b"webhook_breaker_state" not in metrics:
-            return {
-                "name": "webhook_metrics",
-                "status": "fail",
-                "detail": "webhook_breaker_state missing",
->>>>>>> 5899edc1
+
             }
         return {"name": "webhook_metrics", "status": "ok"}
     except Exception as exc:  # pragma: no cover - best effort
         return {"name": "webhook_metrics", "status": "fail", "detail": str(exc)}
 
 
-<<<<<<< HEAD
 async def check_replica() -> dict:
     """Verify replica gauge and fallback health."""
     try:
@@ -324,21 +261,7 @@
                 "status": "fail",
                 "detail": f"fallback failed: {exc}",
             }
-=======
-def check_replica_gauge() -> dict:
-    try:
-        value = db_replica_healthy._value.get()  # type: ignore[attr-defined]
-        replica_url = os.getenv("READ_REPLICA_URL")
-        if replica_url:
-            if value == 1:
-                return {"name": "replica", "status": "ok"}
-            return {
-                "name": "replica",
-                "status": "fail",
-                "detail": "unhealthy",
-            }
-        # no replica configured, falling back to primary
->>>>>>> 5899edc1
+
         return {"name": "replica", "status": "ok", "detail": "fallback"}
     except Exception as exc:  # pragma: no cover - best effort
         return {"name": "replica", "status": "fail", "detail": str(exc)}
@@ -356,13 +279,9 @@
         check_backups(),
         check_soft_delete_indexes(),
         await check_quotas(),
-<<<<<<< HEAD
         await check_webhook_metrics(),
         await check_replica(),
-=======
-        check_webhook_metrics(),
-        check_replica_gauge(),
->>>>>>> 5899edc1
+
     ]
     overall = "ok"
     if any(c["status"] == "fail" for c in checks):
