--- conflicted
+++ resolved
@@ -11,12 +11,8 @@
 openpyxl
 python-multipart
 qrcode
-<<<<<<< HEAD
 responses
-
-=======
 httpx
 redis
 fakeredis
 redis
->>>>>>> d689eddd
