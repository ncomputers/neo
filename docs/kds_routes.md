# KDS Routes

Experimental Kitchen Display System endpoints.

| Method | Path | Description |
|--------|------|-------------|
| GET | /api/outlet/{tenant_id}/kds/queue | List active orders for the outlet, printer agent status and delay flag. |
| POST | /api/outlet/{tenant_id}/kds/order/{order_id}/accept | Mark an order as accepted. |
| POST | /api/outlet/{tenant_id}/kds/order/{order_id}/progress | Move an order to in-progress. |
| POST | /api/outlet/{tenant_id}/kds/order/{order_id}/ready | Mark an order as ready. |
| POST | /api/outlet/{tenant_id}/kds/order/{order_id}/serve | Mark an order as served. |
| GET | /api/outlet/{tenant_id}/kot/{order_id}.pdf | Printable KOT for an order (PDF/HTML). |
| GET | /api/outlet/{tenant_id}/print/status | Printer agent heartbeat and retry queue length. |

These endpoints rely on tenant databases and are wired into the main application.

The queue endpoint returns a payload:

```json
{
  "ok": true,
  "data": {
    "orders": [],
    "printer_stale": false,
    "retry_queue": 0,
<<<<<<< HEAD
    "kot_delay": false
=======
    "retry_oldest_age": 0
>>>>>>> eba749e3
  }
}
```

`printer_stale` becomes `true` when the printing bridge fails to send a
heartbeat within a minute. `retry_queue` exposes the length of the bridge's
<<<<<<< HEAD
retry list for basic monitoring. `kot_delay` flips to `true` when the oldest
pending order exceeds the SLA, nudging staff when the kitchen falls behind.
=======
retry list and `retry_oldest_age` reports the age in seconds of the oldest
job awaiting retry for basic monitoring.
>>>>>>> eba749e3
<|MERGE_RESOLUTION|>--- conflicted
+++ resolved
@@ -23,21 +23,13 @@
     "orders": [],
     "printer_stale": false,
     "retry_queue": 0,
-<<<<<<< HEAD
     "kot_delay": false
-=======
-    "retry_oldest_age": 0
->>>>>>> eba749e3
+
   }
 }
 ```
 
 `printer_stale` becomes `true` when the printing bridge fails to send a
 heartbeat within a minute. `retry_queue` exposes the length of the bridge's
-<<<<<<< HEAD
 retry list for basic monitoring. `kot_delay` flips to `true` when the oldest
 pending order exceeds the SLA, nudging staff when the kitchen falls behind.
-=======
-retry list and `retry_oldest_age` reports the age in seconds of the oldest
-job awaiting retry for basic monitoring.
->>>>>>> eba749e3
