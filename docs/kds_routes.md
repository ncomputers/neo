--- conflicted
+++ resolved
@@ -9,13 +9,11 @@
 | POST | /api/outlet/{tenant_id}/kds/order/{order_id}/progress | Move an order to in-progress. |
 | POST | /api/outlet/{tenant_id}/kds/order/{order_id}/ready | Mark an order as ready. |
 | POST | /api/outlet/{tenant_id}/kds/order/{order_id}/serve | Mark an order as served. |
-<<<<<<< HEAD
 | GET | /api/outlet/{tenant_id}/kds/expo | List ready tickets with aging and allergen badges. |
 | POST | /api/outlet/{tenant_id}/kds/expo/{order_id}/picked | Mark a ready order as picked up. |
-=======
 | POST | /kds/expo/{order_id}/picked | Mark a ready order as picked up. |
 | GET | /kds/expo | List ready tickets with aging and allergen badges. |
->>>>>>> 842382ee
+
 | GET | /api/outlet/{tenant_id}/kot/{order_id}.pdf | Printable KOT for an order (PDF/HTML). |
 | GET | /api/outlet/{tenant_id}/print/status | Printer agent heartbeat and retry queue length. |
 
