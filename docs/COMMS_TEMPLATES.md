--- conflicted
+++ resolved
@@ -19,7 +19,6 @@
 
 Thanks,
 Ops
-<<<<<<< HEAD
 
 ## Resolution Notice
 Subject: Service Restored
@@ -30,5 +29,3 @@
 
 Thanks,
 Ops
-=======
->>>>>>> a35e2191
