# Launch Plan

## Timeline
| Week | Milestone |
|------|-----------|
<<<<<<< HEAD
| 1 | enable pilot in staging |
| 2 | onboard first outlet |
| 3 | expand to remaining pilots |
| 4 | general availability decision |
=======
| 1 | Enable pilot in staging |
| 2 | Onboard first outlet |
| 3 | Expand to remaining pilots |
| 4 | General availability decision |
>>>>>>> a35e2191

## Owners
| Area | Owner(s) |
|------|------------------------|
| Product | Dana (PM) |
| Engineering | Ravi (backend), Mei (frontend) |
| Operations | Luis |

## Rollback
1. **Trigger:** error rate >5% or critical bug
2. **Steps:**
<<<<<<< HEAD
   - disable feature flag
   - redeploy previous tag
   - notify stakeholders
3. **Postmortem:** document root cause and prevention actions
=======
   - Disable feature flag
   - Redeploy previous tag
   - Notify stakeholders
3. **Postmortem:** document root cause and preventive actions
>>>>>>> a35e2191
<|MERGE_RESOLUTION|>--- conflicted
+++ resolved
@@ -3,17 +3,11 @@
 ## Timeline
 | Week | Milestone |
 |------|-----------|
-<<<<<<< HEAD
 | 1 | enable pilot in staging |
 | 2 | onboard first outlet |
 | 3 | expand to remaining pilots |
 | 4 | general availability decision |
-=======
-| 1 | Enable pilot in staging |
-| 2 | Onboard first outlet |
-| 3 | Expand to remaining pilots |
-| 4 | General availability decision |
->>>>>>> a35e2191
+
 
 ## Owners
 | Area | Owner(s) |
@@ -25,14 +19,7 @@
 ## Rollback
 1. **Trigger:** error rate >5% or critical bug
 2. **Steps:**
-<<<<<<< HEAD
    - disable feature flag
    - redeploy previous tag
    - notify stakeholders
 3. **Postmortem:** document root cause and prevention actions
-=======
-   - Disable feature flag
-   - Redeploy previous tag
-   - Notify stakeholders
-3. **Postmortem:** document root cause and preventive actions
->>>>>>> a35e2191
