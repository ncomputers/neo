--- conflicted
+++ resolved
@@ -45,7 +45,6 @@
   `event: table_map` messages with heartbeats every 15s and supports the
   `Last-Event-ID` header.
 
-<<<<<<< HEAD
 
 ## Secret Rotation
 
@@ -73,10 +72,3 @@
 # once old value is no longer needed
 python scripts/rotate_secrets.py purge jwt
 ```
-=======
-## Feature Flags
-
-Feature flags may be globally toggled using environment variables prefixed
-with `FLAG_`. For example, setting `FLAG_HOTEL_MODE=1` enables hotel features
-for every tenant regardless of their individual settings.
->>>>>>> a9ca0ec3
