# Dashboard Routes

Owner dashboard endpoints.

| Method | Path | Description |
|--------|------|-------------|
| GET | /api/outlet/{tenant}/dashboard/charts?range=7\|30\|90 | Daily sales, orders, average ticket, 7/30-day sales moving averages, hourly sales heatmap, payment mix and anomaly flags for the selected range. Cached for 5 minutes (use `force=true` to bypass). |

Charts pull from the `sales_rollup` table for precomputed daily totals and
fall back to live aggregation when a day's rollup is missing. The
<<<<<<< HEAD
`scripts/rollup_daily.py` job recomputes yesterday and today's rollups hourly.
It uses a Redis lock (`rollup:{tenant}:{date}`) to avoid double runs and emits
Prometheus counters `rollup_runs_total` and `rollup_failures_total`.
=======
`scripts/rollup_daily.py` job recomputes yesterday and today's rollups hourly,
uses a Redis lock (`rollup:{tenant}:{date}`) to avoid double execution and
exposes `rollup_runs_total`/`rollup_failures_total` Prometheus counters.
>>>>>>> cce56493
<|MERGE_RESOLUTION|>--- conflicted
+++ resolved
@@ -8,12 +8,9 @@
 
 Charts pull from the `sales_rollup` table for precomputed daily totals and
 fall back to live aggregation when a day's rollup is missing. The
-<<<<<<< HEAD
 `scripts/rollup_daily.py` job recomputes yesterday and today's rollups hourly.
 It uses a Redis lock (`rollup:{tenant}:{date}`) to avoid double runs and emits
 Prometheus counters `rollup_runs_total` and `rollup_failures_total`.
-=======
 `scripts/rollup_daily.py` job recomputes yesterday and today's rollups hourly,
 uses a Redis lock (`rollup:{tenant}:{date}`) to avoid double execution and
-exposes `rollup_runs_total`/`rollup_failures_total` Prometheus counters.
->>>>>>> cce56493
+exposes `rollup_runs_total`/`rollup_failures_total` Prometheus counters.