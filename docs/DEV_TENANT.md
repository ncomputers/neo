--- conflicted
+++ resolved
@@ -26,17 +26,12 @@
    python scripts/tenant_seed_counter.py --tenant demo
    ```
 
-<<<<<<< HEAD
 6. (Optional) Seed a large dataset for load testing
    ```bash
    POSTGRES_TENANT_DSN_TEMPLATE=sqlite+aiosqlite:///tmp/{tenant_id}.db \\
    python scripts/seed_large_outlet.py --tenant demo \\
        --items 5000 --tables 300 --orders 50000
-=======
-6. (Optional) Seed a large dataset for scale testing
-   ```bash
-   python scripts/seed_large_outlet.py --tenant demo --tables 300 --items 5000 --orders 50000 --days 60
->>>>>>> dc6220de
+
    ```
 
 These commands set up a fully initialized `demo` tenant ready for development.