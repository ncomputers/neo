# Exports

Big export endpoints support cursor-based pagination so interrupted downloads can resume.
<<<<<<< HEAD
Each request is capped at **100 000 rows**; when the cap is hit the response includes an
`X-Row-Limit` header and a `Next-Cursor` value to continue from.
=======
Each request caps output to **100k rows**; if hit, the `X-Export-Hint` header advises clients to refine the range and resume with the provided cursor.
>>>>>>> b92a552a
Export downloads are provided via tenant-scoped, signed URLs to ensure isolation.

## Owner data export

```
GET /api/outlet/{tenant}/export/all.zip
```

This admin-only endpoint streams a ZIP containing:

- `menu.csv`
- `items.csv`
- `orders.csv`
- `order_items.csv`
- `invoices.csv`
- `payments.csv`
- `customers.csv`
- `settings.json`
- `schema.json` (table names + column metadata)

If 2FA is enabled, a recent `/auth/2fa/stepup` verification is required before accessing this endpoint.

## Resuming

To resume an export, pass the `cursor` query parameter returned from the previous request.

```
GET /api/outlet/demo/exports/daily?start=2024-01-01&end=2024-01-31&cursor=abc123
```

### Using curl

```bash
# first request
curl -o daily.csv "http://localhost:8000/api/outlet/demo/exports/daily?start=2024-01-01&end=2024-01-31"
# look for the `Next-Cursor` response header

# resume later
curl -o - "http://localhost:8000/api/outlet/demo/exports/daily?start=2024-01-01&end=2024-01-31&cursor=abc123" >> daily.csv
```

## Streaming and resuming in Python

```python
import requests

url = "https://api.example.com/api/outlet/demo/exports/daily"
params = {"start": "2024-01-01", "end": "2024-01-31"}
cursor = None

with open("daily.csv", "ab") as fh:
    while True:
        if cursor:
            params["cursor"] = cursor
        with requests.get(url, params=params, stream=True) as r:
            r.raise_for_status()
            for chunk in r.iter_content(chunk_size=8192):
                fh.write(chunk)
        cursor = r.headers.get("Next-Cursor")
        if not cursor:
            break
```

### Progress via SSE

Provide a `progress` query parameter to the export request and listen on:

```
GET /api/outlet/demo/exports/progress/{progress}
```

Each event reports rows exported so far.

## Helper CLI

A convenience script automates the cursor dance:

```bash
python scripts/export_resume.py \
  --url http://localhost:8000/api/outlet/demo/exports/daily?start=2024-01-01&end=2024-01-31 \
  --output daily.csv
```

If the download stops midway, resume by supplying the last printed cursor:

```bash
python scripts/export_resume.py \
  --url http://localhost:8000/api/outlet/demo/exports/daily?start=2024-01-01&end=2024-01-31 \
  --output daily.csv \
  --cursor abc123
```

<<<<<<< HEAD
## Progress via SSE

Provide a `job` query parameter when starting an export and listen on the
corresponding progress stream:

```bash
curl -N http://localhost:8000/api/outlet/demo/exports/daily/progress/abc
```

The stream emits `progress` events with the number of rows exported and ends
with a `complete` event.
=======
## Accounting exports

Lightweight CSVs allow hand-off to ledger software without a full integration.

```
GET /api/outlet/{tenant}/accounting/sales_register.csv?start=YYYY-MM-DD&end=YYYY-MM-DD
GET /api/outlet/{tenant}/accounting/gst_summary.csv?start=YYYY-MM-DD&end=YYYY-MM-DD
```

### Importing into Tally

1. Download the relevant CSV export.
2. In Tally, navigate to **Gateway of Tally → Import Data → Vouchers**.
3. Choose the CSV file and accept the import prompts.

### Importing into Zoho Books

1. Download the CSV export.
2. In Zoho Books, go to **Sales → Invoices → More Options → Import Invoices**.
3. Upload the file and map the columns as prompted.
>>>>>>> b92a552a
<|MERGE_RESOLUTION|>--- conflicted
+++ resolved
@@ -1,12 +1,11 @@
 # Exports
 
 Big export endpoints support cursor-based pagination so interrupted downloads can resume.
-<<<<<<< HEAD
 Each request is capped at **100 000 rows**; when the cap is hit the response includes an
 `X-Row-Limit` header and a `Next-Cursor` value to continue from.
-=======
+
 Each request caps output to **100k rows**; if hit, the `X-Export-Hint` header advises clients to refine the range and resume with the provided cursor.
->>>>>>> b92a552a
+
 Export downloads are provided via tenant-scoped, signed URLs to ensure isolation.
 
 ## Owner data export
@@ -99,7 +98,6 @@
   --cursor abc123
 ```
 
-<<<<<<< HEAD
 ## Progress via SSE
 
 Provide a `job` query parameter when starting an export and listen on the
@@ -111,7 +109,6 @@
 
 The stream emits `progress` events with the number of rows exported and ends
 with a `complete` event.
-=======
 ## Accounting exports
 
 Lightweight CSVs allow hand-off to ledger software without a full integration.
@@ -132,4 +129,4 @@
 1. Download the CSV export.
 2. In Zoho Books, go to **Sales → Invoices → More Options → Import Invoices**.
 3. Upload the file and map the columns as prompted.
->>>>>>> b92a552a
+
