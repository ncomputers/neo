# Operations

## Data Purge

The `scripts/purge_data.py` helper removes expired customer PII and delivered
notification outbox entries for a tenant. It expects the `POSTGRES_MASTER_URL`
for the master database and `POSTGRES_TENANT_DSN_TEMPLATE` for tenant databases
to be set in the environment.

```bash
python scripts/purge_data.py --tenant TENANT_NAME
```

### Example crontab

Run daily at 3 AM:

```
0 3 * * * cd /path/to/neo && python scripts/purge_data.py --tenant TENANT_NAME
```

## Support Bundle

Administrators can download a diagnostic archive for a tenant:

```
GET /api/outlet/{tenant}/support/bundle.zip
```

The ZIP includes:

- `env.txt` – masked environment flags
- `health.json` and `ready.json` – service health indicators
- `version.json` – git SHA and build timestamp
- `recent-logs.txt` – recent log lines or last 200 audit records
- `config.json` – tenant plan, feature flags, and limits

## Preflight Checklist

Operators can verify service readiness before go‑live using a consolidated
checklist:

```
GET /api/admin/preflight
```

The endpoint returns overall status and results for individual checks covering
database and Redis connectivity, migration state, storage backend, webhook
<<<<<<< HEAD
configuration, Alertmanager reachability, backup recency, presence of partial
unique indexes for soft‑deleted rows, sanity of the quotas endpoint, webhook
breaker metrics, and replica gauge health.
=======
configuration, quotas service, webhook metrics, replica health, Alertmanager
reachability, soft-delete indexes, and backup recency.
>>>>>>> 5899edc1
<|MERGE_RESOLUTION|>--- conflicted
+++ resolved
@@ -46,11 +46,8 @@
 
 The endpoint returns overall status and results for individual checks covering
 database and Redis connectivity, migration state, storage backend, webhook
-<<<<<<< HEAD
 configuration, Alertmanager reachability, backup recency, presence of partial
 unique indexes for soft‑deleted rows, sanity of the quotas endpoint, webhook
 breaker metrics, and replica gauge health.
-=======
 configuration, quotas service, webhook metrics, replica health, Alertmanager
 reachability, soft-delete indexes, and backup recency.
->>>>>>> 5899edc1
