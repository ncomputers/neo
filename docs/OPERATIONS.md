--- conflicted
+++ resolved
@@ -52,7 +52,6 @@
 configuration, quotas service, webhook metrics, replica health, Alertmanager
 reachability, soft-delete indexes, and backup recency.
 
-<<<<<<< HEAD
 ## Dead Letter Queue
 
 Administrators can inspect and replay failed webhook or export jobs.
@@ -64,7 +63,7 @@
 
 The list endpoint returns recent dead letters while the replay endpoint
 re-enqueues a selected job for processing.
-=======
+
 ## CSP Reports
 
 Browsers can send Content-Security-Policy violation reports to `/csp/report`. The
@@ -73,4 +72,3 @@
 ```
 GET /admin/csp/reports
 ```
->>>>>>> 721d9d30
