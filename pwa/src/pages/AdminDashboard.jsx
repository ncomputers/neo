--- conflicted
+++ resolved
@@ -29,11 +29,8 @@
       <OpsWidget />
       <PilotTelemetryWidget />
       <OwnerSlaWidget />
-<<<<<<< HEAD
       <Integrations />
-=======
 
->>>>>>> b4277c92
       {loading && <p>Loading...</p>}
       {error && <p className="text-danger">{error}</p>}
       {!loading && !error && (
