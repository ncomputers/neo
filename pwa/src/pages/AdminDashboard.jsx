--- conflicted
+++ resolved
@@ -2,12 +2,9 @@
 import { useTheme } from '../contexts/ThemeContext'
 import { apiFetch } from '../api'
 import LimitsUsageWidget from '../components/LimitsUsageWidget'
-<<<<<<< HEAD
 import OpsWidget from '../components/OpsWidget'
 import PilotTelemetryWidget from '../components/PilotTelemetryWidget'
-=======
 import OwnerSlaWidget from '../components/OwnerSlaWidget'
->>>>>>> dcfce5fb
 
 export default function AdminDashboard() {
   const { logo } = useTheme()
@@ -28,12 +25,10 @@
       {logo && <img src={logo} alt="Logo" className="h-16 mb-4" />}
       <h2 className="text-xl font-bold mb-4">Admin Dashboard</h2>
       <LimitsUsageWidget />
-<<<<<<< HEAD
       <OpsWidget />
       <PilotTelemetryWidget />
-=======
       <OwnerSlaWidget />
->>>>>>> dcfce5fb
+
       {loading && <p>Loading...</p>}
       {error && <p className="text-danger">{error}</p>}
       {!loading && !error && (
