--- conflicted
+++ resolved
@@ -65,13 +65,10 @@
         {ops.map((op) => (
           <li key={op.op_id} className="mb-1">
             {op.items[0].item_id} x {op.items[0].qty}{' '}
-<<<<<<< HEAD
             <span
               className={op.synced ? 'text-success' : 'text-warning'}
             >
-=======
-            <span className={op.synced ? 'text-green-600' : 'text-yellow-600'}>
->>>>>>> 3715bca0
+
               {op.synced ? 'synced' : 'pending'}
             </span>
           </li>
