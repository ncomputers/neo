--- conflicted
+++ resolved
@@ -136,22 +136,17 @@
     sessionmaker = async_sessionmaker(
         engine, expire_on_commit=False, class_=AsyncSession
     )
-<<<<<<< HEAD
 
     redis_url = os.environ.get("REDIS_URL")
     if redis is None or redis_url is None:
         raise RuntimeError("redis client not available")
     redis_client = redis.from_url(redis_url)
 
-=======
-    redis_url = os.getenv("REDIS_URL")
-    redis_client = redis.from_url(redis_url) if redis and redis_url else None
->>>>>>> cce56493
+
     try:
         async with sessionmaker() as session:
             for day in days:
                 key = f"rollup:{tenant}:{day.isoformat()}"
-<<<<<<< HEAD
                 acquired = await redis_client.set(key, 1, nx=True, ex=3600)
                 if not acquired:
                     continue
@@ -176,24 +171,7 @@
                 push_to_gateway(gateway, job="rollup_daily", registry=registry)
             except Exception:  # pragma: no cover - best effort
                 pass
-=======
-                if redis_client:
-                    acquired = await redis_client.set(key, "1", ex=3600, nx=True)
-                    if not acquired:
-                        continue
-                try:
-                    await rollup_day(session, tenant, day, tz)
-                    rollup_runs_total.inc()
-                except Exception:
-                    rollup_failures_total.inc()
-                    if redis_client:
-                        await redis_client.delete(key)
-                    raise
-    finally:
-        await engine.dispose()
-        if redis_client:
-            await redis_client.close()
->>>>>>> cce56493
+
 
 
 def _cli() -> None:
