--- conflicted
+++ resolved
@@ -68,12 +68,8 @@
 - `GET /h/{room_token}/menu` – list menu for hotel rooms.
 - `POST /h/{room_token}/order` – place a room service order.
 - `POST /h/{room_token}/request/cleaning` – request housekeeping for the room.
-<<<<<<< HEAD
 - `POST /g/{table_token}/bill` – generate a bill; payload may include an optional `tip` and `coupons` list.
-=======
-- `POST /g/{table_token}/bill` – generate a bill; payload may include an optional `tip`,
-  recorded separately from taxable totals.
->>>>>>> c915b7c0
+
 
 This router relies on tenant-specific databases and is not wired into the
 application yet.
