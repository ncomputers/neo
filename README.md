--- conflicted
+++ resolved
@@ -191,7 +191,6 @@
 
 The command prints a JSON payload containing the new record IDs.
 
-<<<<<<< HEAD
 To compute daily Z-report totals and enqueue a day-close notification into the
 master outbox, run:
 
@@ -202,14 +201,7 @@
 The CLI aggregates invoice figures for the specified date and records a
 `dayclose` event for downstream processors.
 
-=======
-Export a tenant backup to a JSON file:
-
-```bash
-python scripts/tenant_backup.py --tenant TENANT_ID --out backup.json
-```
-
->>>>>>> 400f71af
+
 ## Audit Logging
 
 Login attempts, order edits and payments write to SQLite-backed audit tables.
