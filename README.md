# Neo Monorepo

This repository contains three main services:

- `api/` – FastAPI application with `/health` and `/ready` endpoints, Alembic migrations, and service helpers such as EMA-based ETA utilities with per-tenant persistence.
- `pwa/` – React + Tailwind front end with a placeholder home page.
- `ops/` – Docker Compose for local development.

Invoices support optional FSSAI license details when provided.

## Configuration

Runtime settings are defined in `config.json` and may be overridden by environment variables loaded from a local `.env` file. The `config.py` module exposes a `get_settings()` helper that reads both sources.

The configuration includes the `kds_sla_secs` threshold (default 900 seconds)
that determines how long a KDS item may remain `in_progress` before a breach
notification is triggered.

Logging can be tuned via:

- `LOG_LEVEL` – set log verbosity (default `INFO`)
- `LOG_FORMAT` – log output format (`json` or `text`, default `json`)
- `LOG_SAMPLE_GUEST_4XX` – sampling rate for guest 4xx logs (default `0.1`)
- `MAINTENANCE` – when `1`, only admin routes are served; others return `503 {"code":"MAINTENANCE"}`

Real-time streams expose additional knobs:

- `MAX_CONN_PER_IP` – cap concurrent SSE/WS connections per client IP (default `20`)
- `HEARTBEAT_TIMEOUT_SEC` – seconds between WebSocket pings and heartbeat timeout (default `30`)
- `QUEUE_MAX` – maximum pending messages per connection before dropping the client (default `100`)

Tenants may also set a future `maintenance_until` timestamp in the `tenants`
table to temporarily block their own traffic. Requests made before the
timestamp receive the same 503 response with a `Retry-After` header.
Administrators can schedule this window via `POST /api/outlet/{tenant}/maintenance/schedule`.

Request bodies and query parameters are scrubbed of sensitive keys such as
`pin`, `utr`, `auth`, `gstin`, and `email` before being written to logs.

Media files can be persisted using either the local filesystem or S3. Configure
storage with:

- `STORAGE_BACKEND` – `local` (default) or `s3`
- `MEDIA_DIR` – directory for local file storage
- `S3_ENDPOINT`, `S3_REGION`, `S3_BUCKET`, `S3_ACCESS_KEY`, `S3_SECRET_KEY` – S3
  connection details used when the backend is `s3`

Copy the example environment file and adjust values as needed:

```bash
cp .env.example .env
```

## Quickstart

The following commands install dependencies, set up the environment, apply
database migrations for both the master schema and an example tenant, and run
the test suite:

```bash
pip install -r api/requirements.txt
python run_all.py --env --install
alembic upgrade head
pytest -q
```

## Database performance

Migration `0010_hot_path_indexes` adds indexes on frequently queried columns
and, when running on PostgreSQL, ensures monthly partitions for `invoices` and
`payments` based on `created_at`. SQLite deployments skip the partition step but
still benefit from the new indexes.

## Continuous Integration

GitHub Actions runs the test suite along with `pre-commit`, `pa11y-ci`, `pip-audit`, and `gitleaks` for
all pull requests. To mirror these checks locally:

```bash
pip install pre-commit pip-audit gitleaks
pre-commit run --all-files
npx pa11y-ci
pip-audit
gitleaks detect -c .gitleaks.toml
```

<<<<<<< HEAD
## Localization

Translation files live in `api/app/i18n`. Verify that English, Hindi and Gujarati
JSON files share the same keys:

```bash
python scripts/i18n_lint.py
```

The CI workflow runs this lint to prevent missing translations.

=======
## End-to-End Tests

Playwright-based smoke tests cover a guest's ordering flow. Run them headlessly:

```bash
cd e2e/playwright
npm install
npm test
```

>>>>>>> 25504c19
## API

```bash
cd api
pip install -r requirements.txt
uvicorn app.main:app --reload
```

Visit <http://localhost:8000/health> for liveness and <http://localhost:8000/ready> for readiness checks.
Use `/support/contact` to fetch support email, phone, hours, documentation links, and legal policy URLs.
Legal policy pages are available at `/legal/{page}` (for example, `/legal/privacy` or `/legal/terms`) and support optional outlet branding.
Bundled diagnostics for an outlet can be downloaded by admin users at `/api/outlet/{tenant}/support/bundle.zip`.
Browsers requesting `text/html` receive simple static pages for 403, 404, and 500 errors.


All API responses use a standard envelope:

- Success: `{ "ok": true, "data": ... }`
- Error: `{ "ok": false, "error": { "code": ..., "message": ... } }`

### Onboarding Wizard

A minimal onboarding flow captures tenant details:

- `POST /api/onboarding/start` – create a session and return `onboarding_id`.
- `POST /api/onboarding/{id}/profile` – set name, address, logo, timezone and language.
- `POST /api/onboarding/{id}/tax` – store GST mode and registration info.
- `POST /api/onboarding/{id}/tables` – allocate tables and assign QR tokens.
- `POST /api/onboarding/{id}/payments` – configure payment modes and VPA.
- `POST /api/onboarding/{id}/finish` – finalize and activate the tenant.

### QR Pack

- `GET /api/outlet/{tenant}/qrpack.pdf?size=A4&per_page=12&show_logo=true&label_fmt=Table%20{n}` – generate a printable sheet of table labels with QR codes and the outlet logo.
  - `size` may be `A4`, `A3` or `Letter`
  - `per_page` accepts `6`, `12` or `24` (max `24`)
  - `show_logo` toggles the outlet logo on each page
  - `label_fmt` customises table labels; `{n}` is replaced with the table number and `{label}` with the base label
  - responses are cached in Redis for ten minutes and the endpoint is rate-limited to one request per minute per tenant
- `POST /api/outlet/{tenant}/tables/{code}/qr/rotate` – rotate a table's QR token, returning a new deeplink and QR image.

### Coupons

Coupons can be marked as stackable and may specify a per-invoice `max_discount` cap. When multiple stackable coupons are applied, the invoice `bill_json` records the `applied_coupons` and the combined `effective_discount`.

Attempts to combine a non-stackable coupon with others raise a `CouponError` with code `NON_STACKABLE`.

### Feedback

- `POST /api/outlet/{tenant}/feedback` – submit a thumbs-up or thumbs-down rating with optional note using a guest token.
- `GET /api/outlet/{tenant}/feedback/summary?range=30` – aggregate ratings for admins over the last `range` days (default 30).

### Super Admin

The backend exposes a super-admin endpoint used for tenant provisioning:

- `POST /api/super/outlet` – create an outlet and run tenant migrations. The
  router is present but not yet included in the main application.

### Guest Menu

A guest-facing router exposes menu data for a specific table:

- `GET /g/{table_token}/menu` – list menu categories and items. Responses
  include an `ETag` derived from a menu version that increments whenever the
  menu is modified, ensuring caches invalidate reliably.
- `GET /h/{room_token}/menu` – list menu for hotel rooms.
- `POST /h/{room_token}/order` – place a room service order.
- `POST /h/{room_token}/request/cleaning` – request housekeeping for the room.
- `POST /g/{table_token}/bill` – generate a bill; payload may include an optional `tip` and `coupons` list.


This router relies on tenant-specific databases and is not wired into the
application yet.
Guest endpoints honor the `Accept-Language` header and return localized UI labels
for menu actions such as **Order**, **Pay**, and **Get Bill**. English is the
default with Hindi and Gujarati stubs included.

### Admin Menu

An admin-only route allows toggling item availability:

- `POST /api/outlet/{tenant_id}/menu/item/{item_id}/out_of_stock` – set an
  item's stock flag. Body: `{"flag": true|false}`. Requires an admin role.

### Dashboard

An owner-facing endpoint exposes key performance indicators for the current day:

- `GET /api/outlet/{tenant_id}/dashboard/tiles?force=true` – returns today's order count, sales total, average ETA seconds, and top items. Metrics are computed in the outlet's timezone and cached for 30s (use `force=true` to bypass cache).
- `GET /api/outlet/{tenant_id}/dashboard/charts?range=7&force=true` – returns daily sales, orders, average ticket, 7/30-day sales moving averages, hourly sales heatmap, payment mix, and anomaly flags for the last 7/30/90 days. Metrics are computed in the outlet's timezone and cached for 5 minutes (use `force=true` to bypass cache).

### Staff Login

Outlet staff can authenticate with a numeric PIN to perform protected actions:

- `POST /api/outlet/{tenant}/staff/login` – verify a PIN and receive a short-lived JWT.
- `GET /api/outlet/{tenant}/staff/me` – example protected route requiring the JWT.

### Magic Link Login

Owners can authenticate using a passwordless email flow:

- `POST /auth/magic/start` – request a single-use login link. Throttled to 2/min per IP and 5/hour per email. When rate limited, clients may include an `X-Captcha-Token` HMAC generated with `CAPTCHA_SECRET` to bypass.
- `GET /auth/magic/consume?token=...` – exchange the link for a session JWT.

### Media Uploads

Admins can attach photos to items:

- `POST /api/outlet/{tenant}/media/upload` – accepts PNG, JPEG, or WebP up to
  2 MB and 4096×4096 pixels, strips EXIF metadata, re-encodes the image, and
  stores it via the configured backend. Returns `{url, key}`. Requires an admin
  role.

### Backups

Trigger a JSON backup of a tenant's database:

- `POST /api/outlet/{tenant_id}/backup` – runs the backup script and returns the
  path to the generated file.

### Daily Exports

Download a ZIP bundle of invoices, payments and per-day totals over a date range:

- `GET /api/outlet/{tenant}/exports/daily?start=YYYY-MM-DD&end=YYYY-MM-DD&limit=10000&cursor=0`
  – returns `invoices.csv`, `payments.csv` and `z-report.csv` plus individual invoice
  PDFs (or HTML when the PDF engine is unavailable). The range is capped at 31 days
  and each CSV includes at most `limit` rows (default 10k). When more rows are available
  the response includes an `X-Cursor` header that can be supplied as the `cursor`
  query parameter to resume the export.

### GST Reports

Generate monthly GST summaries:

- `GET /api/outlet/{tenant}/reports/gst/monthly?month=YYYY-MM` – returns a CSV
  grouped by HSN with CGST/SGST totals for registered outlets, a single summary
  line for composition, or totals without tax lines for unregistered outlets.

### Housekeeping

Cleaning staff can reset tables after guests settle their bills:

- `POST /api/outlet/{tenant_id}/housekeeping/table/{table_id}/start_clean` – mark a table as being cleaned.
- `POST /api/outlet/{tenant_id}/housekeeping/table/{table_id}/ready` – record cleaning completion and reopen the table.
- `POST /api/outlet/housekeeping/room/{room_id}/start_clean` – mark a room as being cleaned.
- `POST /api/outlet/housekeeping/room/{room_id}/ready` – record cleaning completion and reopen the room.

Tables and rooms transition through states such as `open`, `locked` and `cleaning`; guests are blocked from ordering unless the respective table or room is `open`.


### Alerts

Configure and inspect notification rules:

- `POST /api/outlet/{tenant_id}/alerts/rules` – create a rule (`event`, `channel`, `target`, `enabled`).
- `GET /api/outlet/{tenant_id}/alerts/rules` – list configured rules.
- `GET /api/outlet/{tenant_id}/alerts/outbox?status=queued|delivered` – list recent notifications.
- `GET /api/outlet/{tenant_id}/outbox?status=pending|delivered|failed&limit=100` – inspect notification outbox.
- `POST /api/outlet/{tenant_id}/outbox/{id}/retry` – reset a notification for another delivery attempt.
- `GET /api/outlet/{tenant_id}/dlq?limit=100` – view dead-lettered notifications.
- `POST /api/outlet/{tenant_id}/dlq/{id}/requeue` – move a dead-lettered event back to the outbox.
- `DELETE /api/outlet/{tenant_id}/dlq/{id}` – discard a dead-lettered event.

### Table Map

Admins can pin tables on a floor plan and retrieve their states:

- `POST /api/outlet/{tenant_id}/tables/{table_id}/position` – set a table's `x`/`y` coordinates and optional label. Requires an admin role.
- `GET /api/outlet/{tenant_id}/tables/map` – list table positions with their current states.


### Start Script

Run migrations and launch the API with a single command once dependencies are installed:

```bash
pip install -r api/requirements.txt python-dotenv
python start_app.py
```

The script loads environment variables from `.env`, executes `alembic upgrade head` using `api/alembic.ini` via `python -m alembic`, and starts the application via `uvicorn api.app.main:app`. If Alembic is missing, it will prompt you to install dependencies with `pip install -r api/requirements.txt`.

### Notification Worker

Queued notifications can be delivered via a small CLI worker:

```bash
POSTGRES_URL=sqlite:///dev_master.db python scripts/notify_worker.py
```

The worker drains `notifications_outbox` rows and currently supports
`console`, `webhook`, `whatsapp_stub`, `sms_stub` and `email_stub` channels. The
`*_stub` channels simply log the payload and are placeholders for future
provider adapters. Each outbox row tracks delivery `attempts` and schedules
retries via `next_attempt_at`. Failed deliveries are retried with backoff
delays of 1, 5 and 30 minutes. The retry count is capped by the
`OUTBOX_MAX_ATTEMPTS` environment variable (default: 5). Events that exceed
this limit are moved to a `notifications_dlq` table for inspection, which
records the original event and error.

### KDS SLA Watcher

`scripts/kds_sla_watch.py` scans a tenant's queue and enqueues
`kds.sla_breach` events when an item remains `in_progress` longer than the
`kds_sla_secs` setting. When breaches occur an additional
`kds.sla_breach.owner` event summarises the most delayed items and tables for
delivery via owner alert channels (WhatsApp, email or Slack). Schedule it
periodically:

```bash
POSTGRES_URL=sqlite:///dev_master.db \
POSTGRES_TENANT_DSN_TEMPLATE=sqlite+aiosqlite:///tenant_{tenant_id}.db \
python scripts/kds_sla_watch.py --tenant demo
```

### Real-time Updates

Connect to `ws://localhost:8000/tables/{id}/ws` to receive live order
notifications. Messages are fanned out via Redis channels named
`rt:update:{table_code}` and include the `order_id`, current `status` and
an `eta_secs` field. The ETA is computed from an exponential moving
average and decreases with elapsed prep time. It never goes below zero and
hits exactly `0` when an order is `ready` or `served`.
The API includes a Redis-backed rate limiter that blocks an IP after three consecutive failed requests.

### Guest request limits

Anonymous guest POSTs under `/g/*` are capped at 256KB. When rate limits are
exceeded, responses use error code `RATELIMITED` and include a `retry_after`
hint in seconds.

### Idempotency

POST requests under `/g`, `/h` and `/c` honour an `Idempotency-Key`
header. Keys must be base64 or hexadecimal strings up to 128 characters.
Successful responses are cached in Redis for five minutes so that network
retries receive the original body without creating duplicate records.

### Observability

Each request is tagged with a `correlation_id` that appears in the JSON logs.
All HTTP responses follow a simple envelope structure of
`{"ok": true, "data": ...}` for success or
`{"ok": false, "error": {"code": ..., "message": ...}}` for failures.
Prometheus metrics are exposed at `/metrics`. Key metrics include:

- `http_requests_total`: total HTTP requests labelled by path/method/status
- `orders_created_total`: orders created
- `invoices_generated_total`: invoices generated
- `idempotency_hits_total` / `idempotency_conflicts_total`: idempotency key usage
- `table_locked_denied_total` / `room_locked_denied_total`: requests denied due to locks
- `http_errors_total`: HTTP errors labelled by status
- `notifications_outbox_delivered_total` / `notifications_outbox_failed_total`: notification worker results
- `ws_messages_total`: WebSocket messages delivered
- `sse_clients_gauge`: currently connected SSE clients
- `digest_sent_total`: daily KPI digests sent (via route or CLI)
- Background job status: `/api/admin/jobs/status` returns worker heartbeats,
  processed counts, recent failures, and queue depths.

The `/api/outlet/{tenant_id}/digest/run` route and the `daily_digest.py` CLI both increment `digest_sent_total`.

## Daily Digest Scheduler

`scripts/digest_scheduler.py` scans all active tenants and triggers the KPI digest once the local time passes **09:00** in each tenant's timezone. The last sent date is stored in Redis under `digest:last:{tenant}` to prevent duplicates. A systemd timer (`deploy/systemd/neo-digest.timer`) runs this script every five minutes.


## PWA

```bash
cd pwa
npm install
npm run dev
```

## Docker Compose

From the `ops` directory you can launch the full development stack:

```bash
cd ops
make up
```

The stack includes FastAPI, two Postgres databases (master and tenant), Redis, MinIO for S3-compatible storage, and an Nginx reverse proxy. Shut it down with:

```bash
make down
```

## Tenant Onboarding

Use the helper script to provision a new tenant database and register its
metadata:

```bash
python -c "from api.onboard_tenant import create_tenant; create_tenant('demo', 'demo.local')"
```

The function creates a dedicated Postgres database, applies migrations, and
records branding and configuration details in the master schema. Invoice
numbering for each tenant can be customised via ``inv_prefix`` and an
``inv_reset`` policy (``monthly``, ``yearly`` or ``never``). With a monthly
reset, numbers include the year and month, e.g. ``INV-ABC-202402-0001``.

### Invoice PDFs

Invoices can be rendered as PDFs via ``GET /invoice/{invoice_id}/pdf``.
Specify ``?size=80mm`` for thermal receipts or ``?size=A4`` for full pages.
If WeasyPrint is unavailable, the endpoint falls back to returning the
rendered HTML.

### KOT PDFs

Kitchen Order Tickets for table, room or counter orders can be printed through
``GET /api/outlet/{tenant}/kot/{order_id}.pdf``. The route returns an 80mm
render suitable for thermal printers and falls back to HTML when PDF
generation is not available.

For development convenience, a lightweight CLI is also available to prepare a
tenant database or schema and report when it's ready:

```bash
python scripts/tenant_create_db.py --tenant TENANT_ID
```

The script will print `READY` once the database is available.

To apply migrations for an existing tenant database, run:

```bash
python scripts/tenant_migrate.py --tenant TENANT_ID
```

To populate a tenant with a minimal category, two items and a table, execute:

```bash
python scripts/tenant_seed.py --tenant TENANT_ID
```

The command prints a JSON payload containing the new record IDs.

For hotel or counter flows, additional helpers are available to create QR tokens:

```bash
python scripts/tenant_seed_hotel.py --tenant TENANT_ID
python scripts/tenant_seed_counter.py --tenant TENANT_ID
python scripts/tenant_qr_tools.py list_tables --tenant TENANT_ID
python scripts/tenant_qr_tools.py regen_qr --tenant TENANT_ID --table TABLE_CODE
python scripts/tenant_qr_tools.py bulk_add_tables --tenant TENANT_ID --count 10
```

To compute daily Z-report totals and enqueue a day-close notification into the
master outbox, run:

```bash
python scripts/day_close.py --tenant TENANT_ID --date YYYY-MM-DD
```

The CLI aggregates invoice figures for the specified date and records a
`dayclose` event for downstream processors.

To prune old tenant audit logs, delivered notifications and access logs, run:

```bash
python scripts/retention_sweep.py --tenant TENANT_ID --days 30
```

The sweep deletes `audit_tenant` rows, delivered `notifications_outbox`
entries and `access_logs` records older than the specified retention window.

To anonymize stale guest PII for a tenant, use:

```bash
python scripts/anonymize_pii.py --tenant TENANT_ID --days 30
```

This helper nulls the `name`, `phone` and `email` columns in `invoices` and
`customers` beyond the retention window and records a summary in
`audit_tenant`.


## Audit Logging

Login attempts, order edits and payments write to SQLite-backed audit tables.
Run the cleanup helper to purge entries older than the configured retention
period:

```bash
python api/app/audit.py
```

## Development Notes

Every Python module begins with a filename comment followed by a concise module
docstring. Functions and classes include descriptive docstrings and inline
comments explain non-obvious logic.

Create a virtual environment and install development dependencies:

```bash
python -m venv .venv
source .venv/bin/activate
pip install -r api/requirements.txt
```

Run the full test suite:

```bash
pytest
```

Run a single module or test:

```bash
pytest api/tests/test_auth.py::test_password_login_success
```

## Events

The API emits domain events using a lightweight in-memory Pub/Sub dispatcher. Events
such as `order.placed`, `payment.verified`, and `table.cleaned` are processed by
background consumers for alerting and reporting.

## Takeaway Counters

The project supports a lightweight takeaway flow powered by QR codes at sales
counters. Guests can scan a counter's QR to browse the menu and place an order.
Staff can mark orders as ready or delivered, which triggers invoice generation
suitable for 80 mm thermal printers. See `docs/counter_takeaway.md` for more
details.

## Troubleshooting Help

Static help pages for staff are available under `/help/{page}`. Currently
`printing`, `network`, and `qr` guides are bundled and will show the outlet's
branding when a `tenant_id` is supplied.<|MERGE_RESOLUTION|>--- conflicted
+++ resolved
@@ -84,7 +84,6 @@
 gitleaks detect -c .gitleaks.toml
 ```
 
-<<<<<<< HEAD
 ## Localization
 
 Translation files live in `api/app/i18n`. Verify that English, Hindi and Gujarati
@@ -96,7 +95,6 @@
 
 The CI workflow runs this lint to prevent missing translations.
 
-=======
 ## End-to-End Tests
 
 Playwright-based smoke tests cover a guest's ordering flow. Run them headlessly:
@@ -107,7 +105,6 @@
 npm test
 ```
 
->>>>>>> 25504c19
 ## API
 
 ```bash
