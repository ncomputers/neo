--- conflicted
+++ resolved
@@ -217,15 +217,10 @@
 
 ### Feedback
 
-<<<<<<< HEAD
 - `POST /api/outlet/{tenant}/feedback` – submit a thumbs-up or thumbs-down rating with optional note using a guest token.
 - `GET /api/outlet/{tenant}/feedback/summary?range=30` – aggregate ratings for admins over the last `range` days (default 30).
 - `POST /api/pilot/{tenant}/feedback` – submit an NPS score (0-10) with optional comment.
-=======
-- `POST /api/outlet/{tenant}/feedback` – submit an NPS score (`0-10`) with optional comment using a guest token.
-- `GET /api/outlet/{tenant}/feedback/summary?range=30` – aggregated NPS metrics for admins over the last `range` days (default 30).
-- `scripts/nps_digest.py` – cron-friendly script that emails the previous day's NPS per outlet.
->>>>>>> 28d5d325
+\
 
 ### Super Admin
 
