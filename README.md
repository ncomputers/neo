# Neo Monorepo

This repository contains three main services:

- `api/` – FastAPI application with a `/health` endpoint, Alembic migrations, and service helpers such as EMA-based ETA utilities with per-tenant persistence.
- `pwa/` – React + Tailwind front end with a placeholder home page.
- `ops/` – Docker Compose for local development.

## Configuration

Runtime settings are defined in `config.json` and may be overridden by environment variables loaded from a local `.env` file. The `config.py` module exposes a `get_settings()` helper that reads both sources.

Copy the example environment file and adjust values as needed:

```bash
cp .env.example .env
```

## Quickstart

The following commands install dependencies, set up the environment, apply
database migrations for both the master schema and an example tenant, and run
the test suite:

```bash
pip install -r api/requirements.txt
python run_all.py --env --install
alembic upgrade head
pytest -q
```

## Continuous Integration

GitHub Actions runs the test suite and basic lint checks for all pushes and pull
requests.

## API

```bash
cd api
pip install -r requirements.txt
uvicorn app.main:app --reload
```

Visit <http://localhost:8000/health> to verify the service.

All API responses use a standard envelope:

- Success: `{ "ok": true, "data": ... }`
- Error: `{ "ok": false, "error": { "code": ..., "message": ... } }`

### Super Admin

The backend exposes a super-admin endpoint used for tenant provisioning:

- `POST /api/super/outlet` – create an outlet and run tenant migrations. The
  router is present but not yet included in the main application.

### Guest Menu

A guest-facing router exposes menu data for a specific table:

- `GET /g/{table_token}/menu` – list menu categories and items.

This router relies on tenant-specific databases and is not wired into the
application yet.

### Admin Menu

An admin-only route allows toggling item availability:

- `POST /api/outlet/{tenant_id}/menu/item/{item_id}/out_of_stock` – set an
  item's stock flag. Body: `{"flag": true|false}`. Requires an admin role.

### Admin Backup

Generate a development backup for a tenant:

- `POST /api/outlet/{tenant_id}/backup` – create a JSON snapshot and return the
  file path.

### Start Script

Run migrations and launch the API with a single command once dependencies are installed:

```bash
pip install -r api/requirements.txt python-dotenv
python start_app.py
```

The script loads environment variables from `.env`, executes `alembic upgrade head` using `api/alembic.ini` via `python -m alembic`, and starts the application via `uvicorn api.app.main:app`. If Alembic is missing, it will prompt you to install dependencies with `pip install -r api/requirements.txt`.

### Notification Worker

Queued notifications can be delivered via a small CLI worker:

```bash
POSTGRES_URL=sqlite:///dev_master.db python scripts/notify_worker.py
```

The worker drains `notifications_outbox` rows and currently supports
`console` and `webhook` channels.

### Real-time Updates

Connect to `ws://localhost:8000/tables/{id}/ws` to receive live order
notifications. Messages are fanned out via Redis channels named
`rt:update:{table_code}` and include an `eta` field derived from an
exponential moving average of preparation times.
The API includes a Redis-backed rate limiter that blocks an IP after three consecutive failed requests.


### Observability

Each request is tagged with a `correlation_id` that appears in the JSON logs.
All HTTP responses follow a simple envelope structure of
`{"ok": true, "data": ...}` for success or
`{"ok": false, "error": {"code": ..., "message": ...}}` for failures.
Prometheus metrics are exposed at `/metrics`, including counters for HTTP requests, orders created, and invoices generated.


## PWA

```bash
cd pwa
npm install
npm run dev
```

## Docker Compose

From the `ops` directory you can launch the full development stack:

```bash
cd ops
make up
```

The stack includes FastAPI, two Postgres databases (master and tenant), Redis, MinIO for S3-compatible storage, and an Nginx reverse proxy. Shut it down with:

```bash
make down
```

## Tenant Onboarding

Use the helper script to provision a new tenant database and register its
metadata:

```bash
python -c "from api.onboard_tenant import create_tenant; create_tenant('demo', 'demo.local')"
```

The function creates a dedicated Postgres database, applies migrations, and
records branding and configuration details in the master schema. Invoice
numbering for each tenant can be customised via ``invoice_prefix`` and an
``invoice_reset`` policy (``monthly``, ``yearly`` or ``never``). With a monthly
reset, numbers include the year and month, e.g. ``INV/2024/02/000001``.

### Invoice PDFs

Invoices can be rendered as PDFs via ``GET /invoice/{invoice_id}/pdf``.
Specify ``?size=80mm`` for thermal receipts or ``?size=A4`` for full pages.
If WeasyPrint is unavailable, the endpoint falls back to returning the
rendered HTML.

For development convenience, a lightweight CLI is also available to prepare a
tenant database or schema and report when it's ready:

```bash
python scripts/tenant_create_db.py --tenant TENANT_ID
```

The script will print `READY` once the database is available.

To apply migrations for an existing tenant database, run:

```bash
python scripts/tenant_migrate.py --tenant TENANT_ID
```

To populate a tenant with a minimal category, two items and a table, execute:

```bash
python scripts/tenant_seed.py --tenant TENANT_ID
```

The command prints a JSON payload containing the new record IDs.

<<<<<<< HEAD
Export a tenant backup to a JSON file:

```bash
python scripts/tenant_backup.py --tenant TENANT_ID --out backup.json
```

=======
To compute daily totals and enqueue a day-close notification, run:

```bash
python scripts/day_close.py --tenant TENANT_ID --date YYYY-MM-DD
```

This queues a `dayclose` event with aggregated totals in the `sync_outbox` table.

>>>>>>> fb99662a
## Audit Logging

Login attempts, order edits and payments write to SQLite-backed audit tables.
Run the cleanup helper to purge entries older than the configured retention
period:

```bash
python api/app/audit.py
```

## Development Notes

Every Python module begins with a filename comment followed by a concise module
docstring. Functions and classes include descriptive docstrings and inline
comments explain non-obvious logic.

Create a virtual environment and install development dependencies:

```bash
python -m venv .venv
source .venv/bin/activate
pip install -r api/requirements.txt
```

Run the full test suite:

```bash
pytest
```

Run a single module or test:

```bash
pytest api/tests/test_auth.py::test_password_login_success
```

## Events

The API emits domain events using a lightweight in-memory Pub/Sub dispatcher. Events
such as `order.placed`, `payment.verified`, and `table.cleaned` are processed by
background consumers for alerting and reporting.<|MERGE_RESOLUTION|>--- conflicted
+++ resolved
@@ -187,23 +187,12 @@
 
 The command prints a JSON payload containing the new record IDs.
 
-<<<<<<< HEAD
 Export a tenant backup to a JSON file:
 
 ```bash
 python scripts/tenant_backup.py --tenant TENANT_ID --out backup.json
 ```
 
-=======
-To compute daily totals and enqueue a day-close notification, run:
-
-```bash
-python scripts/day_close.py --tenant TENANT_ID --date YYYY-MM-DD
-```
-
-This queues a `dayclose` event with aggregated totals in the `sync_outbox` table.
-
->>>>>>> fb99662a
 ## Audit Logging
 
 Login attempts, order edits and payments write to SQLite-backed audit tables.
