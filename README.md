# Neo Monorepo

This repository contains three main services:

- `api/` – FastAPI application with `/health`, `/ready` and `/time/skew` endpoints, Alembic migrations, and service helpers such as EMA-based ETA utilities with per-tenant persistence.
- `pwa/` – React + Tailwind front end with a placeholder home page.
- `ops/` – Docker Compose for local development.
-
Invoices support optional FSSAI license details when provided.
QR pack generation events are audited and can be exported via admin APIs. See
[`docs/qrpack_audit.md`](docs/qrpack_audit.md) for details.

## Security

Owner and admin accounts can enable optional TOTP-based two-factor authentication. See [`docs/auth_2fa.md`](docs/auth_2fa.md) for available endpoints. Sensitive operations like secret rotation, full exports and tenant closure require a fresh step-up verification.

Responses include a strict Content-Security-Policy with per-request nonces applied to inline styles and scripts in printable invoices and KOT pages. A report-only variant sends violation details to `/csp/report`; the latest 500 reports are available at `/admin/csp/reports`.

Guest-facing order endpoints accept an `Idempotency-Key` header (UUID). Successful responses are cached for 24 hours and the key is recorded in audit logs to guard against duplicate charges.

All pull requests run Bandit, pip-audit, and ruff checks in CI to block risky code and dependencies.

## Configuration

Runtime settings are defined in `config.json` and may be overridden by environment variables loaded from a local `.env` file. The `config.py` module exposes a `get_settings()` helper that reads both sources.

Tenants can define `happy_hour` windows with percent or flat discounts applied during the specified times.

The configuration includes the `kds_sla_secs` threshold (default 900 seconds)
that determines how long a KDS item may remain `in_progress` before a breach
notification is triggered.

Logging can be tuned via:

- `LOG_LEVEL` – set log verbosity (default `INFO`)
- `LOG_FORMAT` – log output format (`json` or `text`, default `json`)
- `LOG_SAMPLE_GUEST_4XX` – sampling rate for guest 4xx logs (default `0.1`)
- `ERROR_DSN` – optional Sentry-compatible DSN for centralized error reporting
- `MAINTENANCE` – when `1`, only admin routes are served; others return `503 {"code":"MAINTENANCE"}`
- `ENABLE_GATEWAY` – enable Razorpay/Stripe checkout routes (defaults to manual UTR when off)
- `READ_REPLICA_URL` – optional PostgreSQL DSN for read-only queries. When
  reachable, menu fetch, dashboard charts and export endpoints use this
  replica. Health is checked on startup and every 30 s; if the replica
  becomes unreachable the app falls back to the primary. The current state is
  exposed via `app.state.replica_healthy` and Prometheus gauge
  `db_replica_healthy` (1 healthy, 0 unhealthy).


Real-time streams expose additional knobs:

- `MAX_CONN_PER_IP` – cap concurrent SSE/WS connections per client IP (default `20`)
- `HEARTBEAT_TIMEOUT_SEC` – seconds between WebSocket pings and heartbeat timeout (default `30`)
- `QUEUE_MAX` – maximum pending messages per connection before dropping the client (default `100`)

Tenants may also set a future `maintenance_until` timestamp in the `tenants`
table to temporarily block their own traffic. Requests made before the
timestamp receive the same 503 response with a `Retry-After` header.
Administrators can schedule this window via `POST /api/outlet/{tenant}/maintenance/schedule`.

Outlets can also be closed permanently. `POST /api/outlet/{tenant}/close` marks the
outlet as closed and schedules a data purge 90 days later. During this period
guest endpoints are blocked. Super admins may reactivate the outlet before
purge via `POST /api/admin/tenants/{id}/restore`.

Request bodies and query parameters are scrubbed of sensitive keys such as
`pin`, `utr`, `auth`, `gstin`, and `email` before being written to logs.

Media files can be persisted using either the local filesystem or S3. Configure
storage with:

- `STORAGE_BACKEND` – `local` (default) or `s3`
- `MEDIA_DIR` – directory for local file storage
- `S3_ENDPOINT`, `S3_REGION`, `S3_BUCKET`, `S3_ACCESS_KEY`, `S3_SECRET_KEY` – S3
  connection details used when the backend is `s3`

To cut storage costs, apply an S3 lifecycle rule that transitions objects to
infrequent access after 30 days and purges delete markers after a week:

```json
{
  "Rules": [
    {
      "ID": "media-ia",
      "Filter": {"Prefix": ""},
      "Status": "Enabled",
      "Transitions": [{"Days": 30, "StorageClass": "STANDARD_IA"}],
      "Expiration": {"Days": 7, "ExpiredObjectDeleteMarker": true}
    }
  ]
}
```

## Licensing limits

Tenants can be assigned quotas via the `license_limits` JSON column in the
`tenants` table. Supported keys include:

- `max_tables`
- `max_menu_items`
 - `max_images_mb`
- `max_daily_exports`

Exceeding any quota results in a `403 FEATURE_LIMIT` response with a helpful
hint. Administrators may inspect current usage and limits via
`GET /api/outlet/{tenant}/limits/usage` when providing an `X-Tenant-ID` header.
The admin dashboard displays these limits with usage bars and a "Request more"
link for contacting support.

Copy the example environment file and adjust values as needed:

```bash
cp .env.example .env
```

At startup the API validates that critical variables like `DB_URL` and
`REDIS_URL` are present. CI runs `scripts/env_audit.py` during linting to
keep `.env.example` in sync, and you can run the script locally to compare
`.env.example` against the required list and spot missing keys.

## Quickstart

The following commands install dependencies, set up the environment, apply
database migrations for both the master schema and an example tenant, and run
the test suite:

```bash
pip install -r api/requirements.txt
python run_all.py --env --install
alembic upgrade head
pytest -q
```

## Database performance

Migration `0010_hot_path_indexes` adds indexes on frequently queried columns
and, when running on PostgreSQL, ensures monthly partitions for `invoices` and
`payments` based on `created_at`. SQLite deployments skip the partition step but
still benefit from the new indexes.

Hot query plans are checked in CI using `scripts/plan_guard.py`, which runs
`EXPLAIN ANALYZE` and compares the p95 execution time against baselines in
`.ci/baselines/`.

## Continuous Integration

GitHub Actions runs the test suite along with `pre-commit`, `pa11y-ci`, `pip-audit`, and `gitleaks` for
all pull requests. To mirror these checks locally:

```bash
pip install pre-commit pip-audit gitleaks
pre-commit run --all-files
npx pa11y-ci -c pa11y-ci.json
pip-audit
gitleaks detect -c .gitleaks.toml
```

## Localization

Translation files live in `api/app/i18n`. A pre-commit hook verifies that English,
Hindi and Gujarati JSON files share the same keys:

```bash
pre-commit run --hook-stage manual i18n-lint --all-files
# or run directly:
python scripts/i18n_lint.py
```

The CI workflow also runs this lint to prevent missing translations.

## End-to-End Tests

Playwright-based smoke tests cover a guest's ordering flow. Run them headlessly:

```bash
cd e2e/playwright
npm install
npm test
```

## API

```bash
cd api
pip install -r requirements.txt
uvicorn app.main:app --reload
```

Visit <http://localhost:8000/health> for liveness and <http://localhost:8000/ready> for readiness checks.
Use `/support/contact` to fetch support email, phone, hours, documentation links, and legal policy URLs.
Legal policy pages are available at `/legal/{page}` (for example, `/legal/privacy` or `/legal/terms`) and support optional outlet branding.
Bundled diagnostics for an outlet can be downloaded by admin users at `/api/outlet/{tenant}/support/bundle.zip`.
Browsers requesting `text/html` receive simple static pages for 403, 404, and 500 errors.


All API responses use a standard envelope:

- Success: `{ "ok": true, "data": ... }`
- Error: `{ "ok": false, "error": { "code": ..., "message": ... } }`

### Onboarding Wizard

A minimal onboarding flow captures tenant details:

- `POST /api/onboarding/start` – create a session and return `onboarding_id`.
- `POST /api/onboarding/{id}/profile` – set name, address, logo, timezone and language.
- `POST /api/onboarding/{id}/tax` – store GST mode and registration info.
- Tenants may also define rounding policies:
  - `gst_rounding` – either `item-wise` or `invoice-total`
  - `rounding_mode` – one of `half-up`, `bankers`, `ceil` or `floor`
- `POST /api/onboarding/{id}/tables` – allocate tables and assign QR tokens.
- `POST /api/onboarding/{id}/payments` – configure payment modes and VPA.
- `POST /api/onboarding/{id}/finish` – finalize and activate the tenant.

### QR Pack

- `GET /api/outlet/{tenant}/qrpack.pdf?size=A4&per_page=12&show_logo=true&label_fmt=Table%20{n}` – generate a printable sheet of table labels with QR codes and the outlet logo.
  - `size` may be `A4`, `A3` or `Letter`
  - `per_page` accepts `6`, `12` or `24` (max `24`)
  - `show_logo` toggles the outlet logo on each page
  - `label_fmt` customises table labels; `{n}` is replaced with the table number and `{label}` with the base label
  - responses are cached in Redis for ten minutes and the endpoint is rate-limited to one request per minute per tenant
- `POST /api/outlet/{tenant}/tables/{code}/qr/rotate` – rotate a table's QR token, returning a new deeplink and QR image.

### Coupons

Coupons can be marked as stackable and may specify a per-invoice `max_discount` cap. When multiple stackable coupons are applied, the invoice `bill_json` records the `applied_coupons` and the combined `effective_discount`.

Attempts to combine a non-stackable coupon with others raise a `CouponError` with code `NON_STACKABLE`.

### Feedback

- `POST /api/outlet/{tenant}/feedback` – submit a thumbs-up or thumbs-down rating with optional note using a guest token.
- `GET /api/outlet/{tenant}/feedback/summary?range=30` – aggregate ratings for admins over the last `range` days (default 30).
- `POST /api/pilot/{tenant}/feedback` – submit an NPS score (0-10) with optional comment.
\

### Super Admin

The backend exposes a super-admin endpoint used for tenant provisioning:

- `POST /api/super/outlet` – create an outlet and run tenant migrations. The
  router is present but not yet included in the main application.

### Guest Menu

A guest-facing router exposes menu data for a specific table:

- `GET /g/{table_token}/menu` – list menu categories and items. Responses
  include an `ETag` derived from a menu version that increments whenever the
  menu is modified, ensuring caches invalidate reliably.
- `GET /h/{room_token}/menu` – list menu for hotel rooms.
- `POST /h/{room_token}/order` – place a room service order.
- `POST /h/{room_token}/request/cleaning` – request housekeeping for the room.
- `POST /g/{table_token}/bill` – generate a bill; payload may include an optional `tip` and `coupons` list.


This router relies on tenant-specific databases and is not wired into the
application yet.
Guest endpoints honor the `Accept-Language` header and return localized UI labels
for menu actions such as **Order**, **Pay**, and **Get Bill**. English is the
default with Hindi and Gujarati stubs included.

### Admin Menu

An admin-only route allows toggling item availability:

- `POST /api/outlet/{tenant_id}/menu/item/{item_id}/out_of_stock` – set an
  item's stock flag. Body: `{"flag": true|false}`. Requires an admin role.

### Dashboard

An owner-facing endpoint exposes key performance indicators for the current day:

- `GET /api/outlet/{tenant_id}/dashboard/tiles?force=true` – returns today's order count, sales total, average ETA seconds, and top items. Metrics are computed in the outlet's timezone and cached for 30s (use `force=true` to bypass cache).
- `GET /api/outlet/{tenant_id}/dashboard/charts?range=7&force=true` – returns daily sales, orders, average ticket, 7/30-day sales moving averages, hourly sales heatmap, payment mix, and anomaly flags for the last 7/30/90 days. Metrics are computed in the outlet's timezone and cached for 5 minutes (use `force=true` to bypass cache).

### Staff Login

Outlet staff can authenticate with a numeric PIN to perform protected actions:

- `POST /api/outlet/{tenant}/staff/login` – verify a PIN and receive a short-lived JWT.
- `GET /api/outlet/{tenant}/staff/me` – example protected route requiring the JWT.
- `GET /api/outlet/{tenant}/staff/shifts?date=YYYY-MM-DD` – staff shift summary with logins,
  KOT accepted, tables cleaned, voids and total login time. Use `format=csv` for CSV export.

### Magic Link Login

Owners can authenticate using a passwordless email flow:

- `POST /auth/magic/start` – request a single-use login link. Throttled to 2/min per IP and 5/hour per email. When rate limited, clients may include an `X-Captcha-Token` HMAC generated with `CAPTCHA_SECRET` to bypass.
- `GET /auth/magic/consume?token=...` – exchange the link for a session JWT.

### Media Uploads

Admins can attach photos to items:

- `POST /api/outlet/{tenant}/media/upload` – accepts PNG, JPEG, or WebP up to
  2 MB and 4096×4096 pixels, strips EXIF metadata, re-encodes the image, and
  stores it via the configured backend. Returns `{url, key}`. Requires an admin
  role.

### Backups

Trigger a JSON backup of a tenant's database:

- `POST /api/outlet/{tenant_id}/backup` – runs the backup script and returns the
  path to the generated file.

### Daily Exports

Download a ZIP bundle of invoices, payments and per-day totals over a date range:

- `GET /api/outlet/{tenant}/exports/daily?start=YYYY-MM-DD&end=YYYY-MM-DD&limit=10000&cursor=0`
  – returns `invoices.csv`, `payments.csv` and `z-report.csv` plus individual invoice
  PDFs (or HTML when the PDF engine is unavailable). The range is capped at 31 days
  and each CSV includes at most `limit` rows (default 10k). When more rows are available
  the response includes an `X-Cursor` header that can be supplied as the `cursor`
  query parameter to resume the export.

### GST Reports

Generate monthly GST summaries:

- `GET /api/outlet/{tenant}/reports/gst/monthly?month=YYYY-MM` – returns a CSV
  grouped by HSN with CGST/SGST totals for registered outlets, a single summary
  line for composition, or totals without tax lines for unregistered outlets.

### Housekeeping

Cleaning staff can reset tables after guests settle their bills:

- `POST /api/outlet/{tenant_id}/housekeeping/table/{table_id}/start_clean` – mark a table as being cleaned.
- `POST /api/outlet/{tenant_id}/housekeeping/table/{table_id}/ready` – record cleaning completion and reopen the table.
- `POST /api/outlet/housekeeping/room/{room_id}/start_clean` – mark a room as being cleaned.
- `POST /api/outlet/housekeeping/room/{room_id}/ready` – record cleaning completion and reopen the room.

Tables and rooms transition through states such as `open`, `locked` and `cleaning`; guests are blocked from ordering unless the respective table or room is `open`.


### Alerts

Configure and inspect notification rules:

- `POST /api/outlet/{tenant_id}/alerts/rules` – create a rule (`event`, `channel`, `target`, `enabled`).
- `GET /api/outlet/{tenant_id}/alerts/rules` – list configured rules.
- `GET /api/outlet/{tenant_id}/alerts/outbox?status=queued|delivered` – list recent notifications.
- `GET /api/outlet/{tenant_id}/outbox?status=pending|delivered|failed&limit=100` – inspect notification outbox.
- `POST /api/outlet/{tenant_id}/outbox/{id}/retry` – reset a notification for another delivery attempt.
- `POST /api/outlet/{tenant_id}/webhooks/test` – send a sample webhook payload to a URL.
- `POST /api/outlet/{tenant_id}/webhooks/{id}/replay` – re-enqueue a webhook from outbox history.
- `GET /api/outlet/{tenant_id}/dlq?limit=100` – view dead-lettered notifications.
- `POST /api/outlet/{tenant_id}/dlq/{id}/requeue` – move a dead-lettered event back to the outbox.
- `DELETE /api/outlet/{tenant_id}/dlq/{id}` – discard a dead-lettered event.

Webhook payloads returned via these endpoints are scrubbed of secret fields for safe display.

### Table Map

Admins can pin tables on a floor plan and retrieve their states:

- `POST /api/outlet/{tenant_id}/tables/{table_id}/position` – set a table's `x`/`y` coordinates and optional label. Requires an admin role.
- `GET /api/outlet/{tenant_id}/tables/map` – list table positions with their current states.


### Start Script

Run migrations and launch the API with a single command once dependencies are installed:

```bash
pip install -r api/requirements.txt python-dotenv
python start_app.py
```

The script loads environment variables from `.env`, executes `alembic upgrade head` using `api/alembic.ini` via `python -m alembic`, and starts the application via `uvicorn api.app.main:app`. If Alembic is missing, it will prompt you to install dependencies with `pip install -r api/requirements.txt`.

### Notification Worker

Queued notifications can be delivered via a small CLI worker:

```bash
POSTGRES_URL=sqlite:///dev_master.db python scripts/notify_worker.py
```

The worker drains `notifications_outbox` rows and currently supports
`console`, `webhook`, `whatsapp_stub`, `sms_stub` and `email_stub` channels. The
`*_stub` channels simply log the payload and are placeholders for future
provider adapters. Each outbox row tracks delivery `attempts` and schedules
retries via `next_attempt_at`. Failed deliveries use exponential backoff with
jitter (roughly 1s, 5s, 30s, 2m and 10m). A Redis-backed circuit breaker tracks
consecutive failures per destination using keys `cb:{hash}:state`,
`cb:{hash}:fails` and `cb:{hash}:until`. It opens after the threshold is
exceeded, stays open for a cooldown period and then permits a half-open probe
before returning to the closed state on success.
The retry count is capped by the `OUTBOX_MAX_ATTEMPTS` environment variable
(default: 5). Events that exceed this limit are moved to a `notifications_dlq`
table for inspection, which records the original event and error.

Additional environment variables:

* `CB_FAILURE_THRESHOLD` – failures before opening the breaker (default: 8)
* `CB_COOLDOWN_SEC` – seconds the breaker remains open (default: 600)
* `CB_HALFOPEN_TRIALS` – allowed requests during half-open state (default: 1)
* `CB_KEY_PREFIX` – Redis key prefix (default: `cb:`)

Metrics exposed under `/metrics` include `webhook_attempts_total`,
`webhook_failures_total` and `webhook_breaker_state`. Attempts and failures are
labelled by destination hash, while the breaker gauge uses the same hash and
reports `0` when closed, `1` when open and `2` when half-open.

### KDS SLA Watcher

`scripts/kds_sla_watch.py` scans a tenant's queue and enqueues
`kds.sla_breach` events when an item remains `in_progress` longer than the
`kds_sla_secs` setting. When breaches occur an additional
`kds.sla_breach.owner` event summarises the most delayed items and tables for
delivery via owner alert channels (WhatsApp, email or Slack). Schedule it
periodically:

An internal endpoint `/api/outlet/{tenant}/kds/sla/breach` lets the KDS push
breach summaries with a time window and delayed items. Owner notifications are
queued across email, WhatsApp or Slack based on alert rules.

```bash
POSTGRES_URL=sqlite:///dev_master.db \
POSTGRES_TENANT_DSN_TEMPLATE=sqlite+aiosqlite:///tenant_{tenant_id}.db \
python scripts/kds_sla_watch.py --tenant demo
```

### Real-time Updates

Connect to `ws://localhost:8000/tables/{id}/ws` to receive live order
notifications. Messages are fanned out via Redis channels named
`rt:update:{table_code}` and include the `order_id`, current `status` and
an `eta_secs` field. The ETA is computed from an exponential moving
average and decreases with elapsed prep time. It never goes below zero and
hits exactly `0` when an order is `ready` or `served`.

### Guest Notifications

Guests who share a phone number and opt in to WhatsApp receive order status
updates when their order is accepted, out for delivery, or ready. Messages are
queued through the notification outbox and delivered via the configured
WhatsApp provider.
The API includes a Redis-backed rate limiter that blocks an IP after three consecutive failed requests.

### Guest request limits

Anonymous guest POSTs under `/g/*` are capped at 256KB. When rate limits are
exceeded, responses use error code `RATE_LIMIT` and include a hint like
`retry in 10s`.

### Idempotency

POST requests under `/g`, `/h` and `/c` honour an `Idempotency-Key`
header. Keys must be base64 or hexadecimal strings up to 128 characters.
Successful responses are cached in Redis for five minutes so that network
retries receive the original body without creating duplicate records.

### Observability

Each request is tagged with a `correlation_id` that appears in the JSON logs.
All HTTP responses follow a simple envelope structure of
`{"ok": true, "data": ...}` for success or
`{"ok": false, "error": {"code": ..., "message": ...}}` for failures.
Prometheus metrics are exposed at `/metrics`. Key metrics include:

- `http_requests_total`: total HTTP requests labelled by path/method/status
- `orders_created_total`: orders created
- `invoices_generated_total`: invoices generated
- `idempotency_hits_total` / `idempotency_conflicts_total`: idempotency key usage
- `table_locked_denied_total` / `room_locked_denied_total`: requests denied due to locks
- `http_errors_total`: HTTP errors labelled by status
- `slo_requests_total` / `slo_errors_total`: guest requests and errors by route
- `notifications_outbox_delivered_total` / `notifications_outbox_failed_total`: notification worker results
- `ws_messages_total`: WebSocket messages delivered
- `sse_clients_gauge`: currently connected SSE clients
- `digest_sent_total`: daily KPI digests sent (via route or CLI)
- Background job status: `/api/admin/jobs/status` returns worker heartbeats,
  processed counts, recent failures, and queue depths.
Rolling 30-day error budgets per guest route are exposed at `/admin/ops/slo`.
- Dead-letter queue: `/api/admin/dlq?type=webhook|export` lists failed jobs;
  `POST /api/admin/dlq/replay` re-enqueues a job by ID.

The `/api/outlet/{tenant_id}/digest/run` route and the `daily_digest.py` CLI both increment `digest_sent_total`.

## Daily Digest Scheduler

`scripts/digest_scheduler.py` scans all active tenants and triggers the KPI digest once the local time passes **09:00** in each tenant's timezone. The last sent date is stored in Redis under `digest:last:{tenant}` to prevent duplicates. A systemd timer (`deploy/systemd/neo-digest.timer`) runs this script every five minutes.

`scripts/pilot_digest.py` collects pilot-tenant telemetry (orders, notification failures, SLA breaches, breaker opens and export errors) and sends a summary via email and Slack each day at **20:00 IST**. Tenants are configured through the `PILOT_TENANTS` environment variable.

`scripts/pilot_nps_digest.py` aggregates pilot NPS feedback per outlet and emails a daily summary.


## Grace/Expiry Reminders

`scripts/grace_reminder.py` scans tenant subscriptions and enqueues owner alerts when a license is set to expire in 7, 3 or 1 days, or while it remains within the grace window. A systemd timer (`deploy/systemd/neo-grace.timer`) runs this helper daily.

## PWA

```bash
cd pwa
npm install
npm run dev
```

## Docker Compose

From the `ops` directory you can launch the full development stack:

```bash
cd ops
make up
```

The stack includes FastAPI, two Postgres databases (master and tenant), Redis, MinIO for S3-compatible storage, and an Nginx reverse proxy. Shut it down with:

```bash
make down
```

## Tenant Onboarding

Use the helper script to provision a new tenant database and register its
metadata:

```bash
python -c "from api.onboard_tenant import create_tenant; create_tenant('demo', 'demo.local')"
```

The function creates a dedicated Postgres database, applies migrations, and
records branding and configuration details in the master schema. Invoice
numbering for each tenant can be customised via ``inv_prefix`` and an
``inv_reset`` policy (``monthly``, ``yearly`` or ``never``). With a monthly
reset, numbers include the year and month, e.g. ``INV-ABC-202402-0001``.

### Invoice PDFs

Invoices can be rendered as PDFs via ``GET /invoice/{invoice_id}/pdf``.
Specify ``?size=80mm`` for thermal receipts or ``?size=A4`` for full pages.
If WeasyPrint is unavailable, the endpoint falls back to returning the
rendered HTML.

### KOT PDFs

Kitchen Order Tickets for table, room or counter orders can be printed through
``GET /api/outlet/{tenant}/kot/{order_id}.pdf``. The route returns an 80mm
render suitable for thermal printers and falls back to HTML when PDF
generation is not available.

For development convenience, a lightweight CLI is also available to prepare a
tenant database or schema and report when it's ready:

```bash
python scripts/tenant_create_db.py --tenant TENANT_ID
```

The script will print `READY` once the database is available.

To apply migrations for an existing tenant database, run:

```bash
python scripts/tenant_migrate.py --tenant TENANT_ID
```

To populate a tenant with a minimal category, two items and a table, execute:

```bash
python scripts/tenant_seed.py --tenant TENANT_ID
```

The command prints a JSON payload containing the new record IDs.

For hotel or counter flows, additional helpers are available to create QR tokens:

```bash
python scripts/tenant_seed_hotel.py --tenant TENANT_ID
python scripts/tenant_seed_counter.py --tenant TENANT_ID
python scripts/tenant_qr_tools.py list_tables --tenant TENANT_ID
python scripts/tenant_qr_tools.py regen_qr --tenant TENANT_ID --table TABLE_CODE
python scripts/tenant_qr_tools.py bulk_add_tables --tenant TENANT_ID --count 10
```

<<<<<<< HEAD
To generate a sizable dataset for local load testing, use the large outlet seeder:

```bash
POSTGRES_TENANT_DSN_TEMPLATE=sqlite+aiosqlite:///tmp/{tenant_id}.db \
python scripts/seed_large_outlet.py --tenant TENANT_ID \
    --items 5000 --tables 300 --orders 50000
```


=======
For local scale testing, a helper seeds large volumes of data using bulk
inserts:

```bash
python scripts/seed_large_outlet.py --tenant TENANT_ID --tables 300 --items 5000 --orders 50000 --days 60
```

>>>>>>> dc6220de
To compute daily Z-report totals and enqueue a day-close notification into the
master outbox, run:

```bash
python scripts/day_close.py --tenant TENANT_ID --date YYYY-MM-DD
```

The CLI aggregates invoice figures for the specified date and records a
`dayclose` event for downstream processors.

To prune old tenant audit logs, delivered notifications and access logs, run:

```bash
python scripts/retention_sweep.py --tenant TENANT_ID --days 30
```

The sweep deletes `audit_tenant` rows, delivered `notifications_outbox`
entries and `access_logs` records older than the specified retention window.

To anonymize stale guest PII for a tenant, use:

```bash
python scripts/anonymize_pii.py --tenant TENANT_ID --days 30
```

This helper nulls the `name`, `phone` and `email` columns in `invoices` and
`customers` beyond the retention window and records a summary in
`audit_tenant`.

To apply the configured retention policy for a tenant, run:

```bash
python scripts/retention_enforce.py --tenant TENANT_NAME
```

The command looks up retention windows in the master database and invokes the
anonymization and sweep helpers accordingly.


## Audit Logging

Login attempts, order edits and payments write to SQLite-backed audit tables.
Run the cleanup helper to purge entries older than the configured retention
period:

```bash
python api/app/audit.py
```

## Development Notes

Every Python module begins with a filename comment followed by a concise module
docstring. Functions and classes include descriptive docstrings and inline
comments explain non-obvious logic.

Create a virtual environment and install development dependencies:

```bash
python -m venv .venv
source .venv/bin/activate
pip install -r api/requirements.txt
```

Run the full test suite:

```bash
pytest
```

Run a single module or test:

```bash
pytest api/tests/test_auth.py::test_password_login_success
```

### API contract fuzzing

Critical `orders`, `billing` and `exports` routes are fuzzed with [Schemathesis](https://schemathesis.readthedocs.io/) to catch schema regressions.
Run them locally with:

```bash
pytest tests/api_contract -q
```

## Events

The API emits domain events using a lightweight in-memory Pub/Sub dispatcher. Events
such as `order.placed`, `payment.verified`, and `table.cleaned` are processed by
background consumers for alerting and reporting.

## Takeaway Counters

The project supports a lightweight takeaway flow powered by QR codes at sales
counters. Guests can scan a counter's QR to browse the menu and place an order.
Staff can mark orders as ready or delivered, which triggers invoice generation
suitable for 80 mm thermal printers. See `docs/counter_takeaway.md` for more
details.

## Troubleshooting Help

Static help pages for staff are available under `/help/{page}`. Guides include
`printing`, `network`, `qr`, `owner_onboarding`, `cashier_kds_cheatsheet`, and
`troubleshooting`, each showing the outlet's branding when a `tenant_id` is
supplied.

## Release

Run `python scripts/release_tag.py` to generate a changelog entry and tag a new version. The helper queries merged pull requests since the last tag and groups entries by label. A `release` workflow is available for manual triggering via the GitHub UI.

## Deployment

A `deploy` GitHub Actions workflow builds Docker images, verifies staging with preflight, smoke, canary, and accessibility gates, then waits for manual approval before a blue/green production rollout with automatic rollback on failure. See `docs/CI_CD.md` for details.<|MERGE_RESOLUTION|>--- conflicted
+++ resolved
@@ -581,7 +581,6 @@
 python scripts/tenant_qr_tools.py bulk_add_tables --tenant TENANT_ID --count 10
 ```
 
-<<<<<<< HEAD
 To generate a sizable dataset for local load testing, use the large outlet seeder:
 
 ```bash
@@ -591,7 +590,7 @@
 ```
 
 
-=======
+
 For local scale testing, a helper seeds large volumes of data using bulk
 inserts:
 
@@ -599,7 +598,6 @@
 python scripts/seed_large_outlet.py --tenant TENANT_ID --tables 300 --items 5000 --orders 50000 --days 60
 ```
 
->>>>>>> dc6220de
 To compute daily Z-report totals and enqueue a day-close notification into the
 master outbox, run:
 
