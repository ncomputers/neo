# Neo Monorepo

This repository contains three main services:

- `api/` – FastAPI application with `/health` and `/ready` endpoints, Alembic migrations, and service helpers such as EMA-based ETA utilities with per-tenant persistence.
- `pwa/` – React + Tailwind front end with a placeholder home page.
- `ops/` – Docker Compose for local development.

## Configuration

Runtime settings are defined in `config.json` and may be overridden by environment variables loaded from a local `.env` file. The `config.py` module exposes a `get_settings()` helper that reads both sources.

The configuration includes the `kds_sla_secs` threshold (default 900 seconds)
that determines how long a KDS item may remain `in_progress` before a breach
notification is triggered.

Logging can be tuned via:

- `LOG_LEVEL` – set log verbosity (default `INFO`)
- `LOG_FORMAT` – log output format (`json` or `text`, default `json`)
- `LOG_SAMPLE_GUEST_4XX` – sampling rate for guest 4xx logs (default `0.1`)
- `MAINTENANCE` – when `1`, only admin routes are served; others return `503 {"code":"MAINTENANCE"}`

Tenants may also set a future `maintenance_until` timestamp in the `tenants`
table to temporarily block their own traffic. Requests made before the
timestamp receive the same 503 response with a `Retry-After` header.

Request bodies and query parameters are scrubbed of sensitive keys such as
`pin`, `utr`, `auth`, `gstin`, and `email` before being written to logs.

Media files can be persisted using either the local filesystem or S3. Configure
storage with:

- `STORAGE_BACKEND` – `local` (default) or `s3`
- `MEDIA_DIR` – directory for local file storage
- `S3_ENDPOINT`, `S3_REGION`, `S3_BUCKET`, `S3_ACCESS_KEY`, `S3_SECRET_KEY` – S3
  connection details used when the backend is `s3`

Copy the example environment file and adjust values as needed:

```bash
cp .env.example .env
```

## Quickstart

The following commands install dependencies, set up the environment, apply
database migrations for both the master schema and an example tenant, and run
the test suite:

```bash
pip install -r api/requirements.txt
python run_all.py --env --install
alembic upgrade head
pytest -q
```

## Database performance

Migration `0010_hot_path_indexes` adds indexes on frequently queried columns
and, when running on PostgreSQL, ensures monthly partitions for `invoices` and
`payments` based on `created_at`. SQLite deployments skip the partition step but
still benefit from the new indexes.

## Continuous Integration

GitHub Actions runs the test suite along with `pre-commit`, `pip-audit`, and `gitleaks` for
all pull requests. To mirror these checks locally:

```bash
pip install pre-commit pip-audit gitleaks
pre-commit run --all-files
pip-audit
gitleaks detect -c .gitleaks.toml
```

## API

```bash
cd api
pip install -r requirements.txt
uvicorn app.main:app --reload
```

<<<<<<< HEAD
Visit <http://localhost:8000/health> for liveness and <http://localhost:8000/ready> for readiness checks.
Use `/support/contact` to fetch support email, phone, hours, and documentation links.
Browsers requesting `text/html` receive simple static pages for 403, 404, and 500 errors.
=======
Visit <http://localhost:8000/health> for liveness, <http://localhost:8000/ready> for readiness, and <http://localhost:8000/version> for build metadata.
>>>>>>> 03b7ac5d

All API responses use a standard envelope:

- Success: `{ "ok": true, "data": ... }`
- Error: `{ "ok": false, "error": { "code": ..., "message": ... } }`

### Onboarding Wizard

A minimal onboarding flow captures tenant details:

- `POST /api/onboarding/start` – create a session and return `onboarding_id`.
- `POST /api/onboarding/{id}/profile` – set name, address, logo, timezone and language.
- `POST /api/onboarding/{id}/tax` – store GST mode and registration info.
- `POST /api/onboarding/{id}/tables` – allocate tables and assign QR tokens.
- `POST /api/onboarding/{id}/payments` – configure payment modes and VPA.
- `POST /api/onboarding/{id}/finish` – finalize and activate the tenant.

### QR Pack

- `GET /api/outlet/{tenant}/qrpack.pdf?size=A4&per_page=12&show_logo=true&label_fmt=Table%20{n}` – generate a printable sheet of table labels with QR codes and the outlet logo.
  - `size` may be `A4`, `A3` or `Letter`
  - `per_page` accepts `6`, `12` or `24` (max `24`)
  - `show_logo` toggles the outlet logo on each page
  - `label_fmt` customises table labels; `{n}` is replaced with the table number and `{label}` with the base label
  - responses are cached in Redis for ten minutes and the endpoint is rate-limited to one request per minute per tenant

### Coupons

Coupons can be marked as stackable and may specify a per-invoice `max_discount` cap. When multiple stackable coupons are applied, the invoice `bill_json` records the `applied_coupons` and the combined `effective_discount`.

Attempts to combine a non-stackable coupon with others raise a `CouponError` with code `NON_STACKABLE`.

### Super Admin

The backend exposes a super-admin endpoint used for tenant provisioning:

- `POST /api/super/outlet` – create an outlet and run tenant migrations. The
  router is present but not yet included in the main application.

### Guest Menu

A guest-facing router exposes menu data for a specific table:

- `GET /g/{table_token}/menu` – list menu categories and items. Responses
  include an `ETag` derived from a menu version that increments whenever the
  menu is modified, ensuring caches invalidate reliably.
- `GET /h/{room_token}/menu` – list menu for hotel rooms.
- `POST /h/{room_token}/order` – place a room service order.
- `POST /h/{room_token}/request/cleaning` – request housekeeping for the room.
- `POST /g/{table_token}/bill` – generate a bill; payload may include an optional `tip` and `coupons` list.


This router relies on tenant-specific databases and is not wired into the
application yet.
Guest endpoints honor the `Accept-Language` header and return localized UI labels
for menu actions such as **Order**, **Pay**, and **Get Bill**. English is the
default with Hindi and Gujarati stubs included.

### Admin Menu

An admin-only route allows toggling item availability:

- `POST /api/outlet/{tenant_id}/menu/item/{item_id}/out_of_stock` – set an
  item's stock flag. Body: `{"flag": true|false}`. Requires an admin role.

### Dashboard

An owner-facing endpoint exposes key performance indicators for the current day:

- `GET /api/outlet/{tenant_id}/dashboard/tiles?force=true` – returns today's order count, sales total, average ETA seconds, and top items. Metrics are computed in the outlet's timezone and cached for 30s (use `force=true` to bypass cache).
- `GET /api/outlet/{tenant_id}/dashboard/charts?range=7&force=true` – returns daily sales, orders, average ticket, 7/30-day sales moving averages, hourly sales heatmap, payment mix, and anomaly flags for the last 7/30/90 days. Metrics are computed in the outlet's timezone and cached for 5 minutes (use `force=true` to bypass cache).

### Staff Login

Outlet staff can authenticate with a numeric PIN to perform protected actions:

- `POST /api/outlet/{tenant}/staff/login` – verify a PIN and receive a short-lived JWT.
- `GET /api/outlet/{tenant}/staff/me` – example protected route requiring the JWT.

### Magic Link Login

Owners can authenticate using a passwordless email flow:

- `POST /auth/magic/start` – request a single-use login link. Throttled to 3/min per IP and 10/hour per email.
- `GET /auth/magic/consume?token=...` – exchange the link for a session JWT.

### Media Uploads

Admins can attach photos to items:

- `POST /api/outlet/{tenant}/media/upload` – stores a file using the configured
  storage backend and returns `{url, key}`. Requires an admin role.

### Backups

Trigger a JSON backup of a tenant's database:

- `POST /api/outlet/{tenant_id}/backup` – runs the backup script and returns the
  path to the generated file.

### Daily Exports

Download a ZIP bundle of invoices, payments and per-day totals over a date range:

- `GET /api/outlet/{tenant}/exports/daily?start=YYYY-MM-DD&end=YYYY-MM-DD&limit=10000&cursor=0`
  – returns `invoices.csv`, `payments.csv` and `z-report.csv` plus individual invoice
  PDFs (or HTML when the PDF engine is unavailable). The range is capped at 31 days
  and each CSV includes at most `limit` rows (default 10k). When more rows are available
  the response includes an `X-Cursor` header that can be supplied as the `cursor`
  query parameter to resume the export.

### GST Reports

Generate monthly GST summaries:

- `GET /api/outlet/{tenant}/reports/gst/monthly?month=YYYY-MM` – returns a CSV
  grouped by HSN with CGST/SGST totals for registered outlets, a single summary
  line for composition, or totals without tax lines for unregistered outlets.

### Housekeeping

Cleaning staff can reset tables after guests settle their bills:

- `POST /api/outlet/{tenant_id}/housekeeping/table/{table_id}/start_clean` – mark a table as being cleaned.
- `POST /api/outlet/{tenant_id}/housekeeping/table/{table_id}/ready` – record cleaning completion and reopen the table.
- `POST /api/outlet/housekeeping/room/{room_id}/start_clean` – mark a room as being cleaned.
- `POST /api/outlet/housekeeping/room/{room_id}/ready` – record cleaning completion and reopen the room.

Tables and rooms transition through states such as `open`, `locked` and `cleaning`; guests are blocked from ordering unless the respective table or room is `open`.


### Alerts

Configure and inspect notification rules:

- `POST /api/outlet/{tenant_id}/alerts/rules` – create a rule (`event`, `channel`, `target`, `enabled`).
- `GET /api/outlet/{tenant_id}/alerts/rules` – list configured rules.
- `GET /api/outlet/{tenant_id}/alerts/outbox?status=queued|delivered` – list recent notifications.
- `GET /api/outlet/{tenant_id}/outbox?status=pending|delivered|failed&limit=100` – inspect notification outbox.
- `POST /api/outlet/{tenant_id}/outbox/{id}/retry` – reset a notification for another delivery attempt.
- `GET /api/outlet/{tenant_id}/dlq?limit=100` – view dead-lettered notifications.
- `POST /api/outlet/{tenant_id}/dlq/{id}/requeue` – move a dead-lettered event back to the outbox.
- `DELETE /api/outlet/{tenant_id}/dlq/{id}` – discard a dead-lettered event.

### Table Map

Admins can pin tables on a floor plan and retrieve their states:

- `POST /api/outlet/{tenant_id}/tables/{table_id}/position` – set a table's `x`/`y` coordinates and optional label. Requires an admin role.
- `GET /api/outlet/{tenant_id}/tables/map` – list table positions with their current states.


### Start Script

Run migrations and launch the API with a single command once dependencies are installed:

```bash
pip install -r api/requirements.txt python-dotenv
python start_app.py
```

The script loads environment variables from `.env`, executes `alembic upgrade head` using `api/alembic.ini` via `python -m alembic`, and starts the application via `uvicorn api.app.main:app`. If Alembic is missing, it will prompt you to install dependencies with `pip install -r api/requirements.txt`.

### Notification Worker

Queued notifications can be delivered via a small CLI worker:

```bash
POSTGRES_URL=sqlite:///dev_master.db python scripts/notify_worker.py
```

The worker drains `notifications_outbox` rows and currently supports
`console`, `webhook`, `whatsapp_stub`, `sms_stub` and `email_stub` channels. The
`*_stub` channels simply log the payload and are placeholders for future
provider adapters. Each outbox row tracks delivery `attempts` and schedules
retries via `next_attempt_at`. Failed deliveries are retried with backoff
delays of 1, 5 and 30 minutes. The retry count is capped by the
`OUTBOX_MAX_ATTEMPTS` environment variable (default: 5). Events that exceed
this limit are moved to a `notifications_dlq` table for inspection, which
records the original event and error.

### KDS SLA Watcher

`scripts/kds_sla_watch.py` scans a tenant's queue and enqueues
`kds.sla_breach` events when an item remains `in_progress` longer than the
`kds_sla_secs` setting. Schedule it periodically:

```bash
POSTGRES_URL=sqlite:///dev_master.db \
POSTGRES_TENANT_DSN_TEMPLATE=sqlite+aiosqlite:///tenant_{tenant_id}.db \
python scripts/kds_sla_watch.py --tenant demo
```

### Real-time Updates

Connect to `ws://localhost:8000/tables/{id}/ws` to receive live order
notifications. Messages are fanned out via Redis channels named
`rt:update:{table_code}` and include the `order_id`, current `status` and
an `eta_secs` field. The ETA is computed from an exponential moving
average and decreases with elapsed prep time. It never goes below zero and
hits exactly `0` when an order is `ready` or `served`.
The API includes a Redis-backed rate limiter that blocks an IP after three consecutive failed requests.

### Guest request limits

Anonymous guest POSTs under `/g/*` are capped at 256KB. When rate limits are
exceeded, responses use error code `RATELIMITED` and include a `retry_after`
hint in seconds.

### Idempotency

POST requests under `/g`, `/h` and `/c` honour an `Idempotency-Key`
header. Keys must be base64 or hexadecimal strings up to 128 characters.
Successful responses are cached in Redis for five minutes so that network
retries receive the original body without creating duplicate records.

### Observability

Each request is tagged with a `correlation_id` that appears in the JSON logs.
All HTTP responses follow a simple envelope structure of
`{"ok": true, "data": ...}` for success or
`{"ok": false, "error": {"code": ..., "message": ...}}` for failures.
Prometheus metrics are exposed at `/metrics`. Key metrics include:

- `http_requests_total`: total HTTP requests labelled by path/method/status
- `orders_created_total`: orders created
- `invoices_generated_total`: invoices generated
- `idempotency_hits_total` / `idempotency_conflicts_total`: idempotency key usage
- `table_locked_denied_total` / `room_locked_denied_total`: requests denied due to locks
- `http_errors_total`: HTTP errors labelled by status
- `notifications_outbox_delivered_total` / `notifications_outbox_failed_total`: notification worker results
- `ws_messages_total`: WebSocket messages delivered
- `sse_clients_gauge`: currently connected SSE clients
- `digest_sent_total`: daily KPI digests sent (via route or CLI)
- Background job status: `/api/admin/jobs/status` returns worker heartbeats,
  processed counts, recent failures, and queue depths.

The `/api/outlet/{tenant_id}/digest/run` route and the `daily_digest.py` CLI both increment `digest_sent_total`.

## Daily Digest Scheduler

`scripts/digest_scheduler.py` scans all active tenants and triggers the KPI digest once the local time passes **09:00** in each tenant's timezone. The last sent date is stored in Redis under `digest:last:{tenant}` to prevent duplicates. A systemd timer (`deploy/systemd/neo-digest.timer`) runs this script every five minutes.


## PWA

```bash
cd pwa
npm install
npm run dev
```

## Docker Compose

From the `ops` directory you can launch the full development stack:

```bash
cd ops
make up
```

The stack includes FastAPI, two Postgres databases (master and tenant), Redis, MinIO for S3-compatible storage, and an Nginx reverse proxy. Shut it down with:

```bash
make down
```

## Tenant Onboarding

Use the helper script to provision a new tenant database and register its
metadata:

```bash
python -c "from api.onboard_tenant import create_tenant; create_tenant('demo', 'demo.local')"
```

The function creates a dedicated Postgres database, applies migrations, and
records branding and configuration details in the master schema. Invoice
numbering for each tenant can be customised via ``inv_prefix`` and an
``inv_reset`` policy (``monthly``, ``yearly`` or ``never``). With a monthly
reset, numbers include the year and month, e.g. ``INV-ABC-202402-0001``.

### Invoice PDFs

Invoices can be rendered as PDFs via ``GET /invoice/{invoice_id}/pdf``.
Specify ``?size=80mm`` for thermal receipts or ``?size=A4`` for full pages.
If WeasyPrint is unavailable, the endpoint falls back to returning the
rendered HTML.

### KOT PDFs

Kitchen Order Tickets for table, room or counter orders can be printed through
``GET /api/outlet/{tenant}/kot/{order_id}.pdf``. The route returns an 80mm
render suitable for thermal printers and falls back to HTML when PDF
generation is not available.

For development convenience, a lightweight CLI is also available to prepare a
tenant database or schema and report when it's ready:

```bash
python scripts/tenant_create_db.py --tenant TENANT_ID
```

The script will print `READY` once the database is available.

To apply migrations for an existing tenant database, run:

```bash
python scripts/tenant_migrate.py --tenant TENANT_ID
```

To populate a tenant with a minimal category, two items and a table, execute:

```bash
python scripts/tenant_seed.py --tenant TENANT_ID
```

The command prints a JSON payload containing the new record IDs.

For hotel or counter flows, additional helpers are available to create QR tokens:

```bash
python scripts/tenant_seed_hotel.py --tenant TENANT_ID
python scripts/tenant_seed_counter.py --tenant TENANT_ID
python scripts/tenant_qr_tools.py list_tables --tenant TENANT_ID
python scripts/tenant_qr_tools.py regen_qr --tenant TENANT_ID --table TABLE_CODE
python scripts/tenant_qr_tools.py bulk_add_tables --tenant TENANT_ID --count 10
```

To compute daily Z-report totals and enqueue a day-close notification into the
master outbox, run:

```bash
python scripts/day_close.py --tenant TENANT_ID --date YYYY-MM-DD
```

The CLI aggregates invoice figures for the specified date and records a
`dayclose` event for downstream processors.

To prune old tenant audit logs, delivered notifications and access logs, run:

```bash
python scripts/retention_sweep.py --tenant TENANT_ID --days 30
```

The sweep deletes `audit_tenant` rows, delivered `notifications_outbox`
entries and `access_logs` records older than the specified retention window.

To anonymize stale guest PII for a tenant, use:

```bash
python scripts/anonymize_pii.py --tenant TENANT_ID --days 30
```

This helper nulls the `name`, `phone` and `email` columns in `invoices` and
`customers` beyond the retention window and records a summary in
`audit_tenant`.


## Audit Logging

Login attempts, order edits and payments write to SQLite-backed audit tables.
Run the cleanup helper to purge entries older than the configured retention
period:

```bash
python api/app/audit.py
```

## Development Notes

Every Python module begins with a filename comment followed by a concise module
docstring. Functions and classes include descriptive docstrings and inline
comments explain non-obvious logic.

Create a virtual environment and install development dependencies:

```bash
python -m venv .venv
source .venv/bin/activate
pip install -r api/requirements.txt
```

Run the full test suite:

```bash
pytest
```

Run a single module or test:

```bash
pytest api/tests/test_auth.py::test_password_login_success
```

## Events

The API emits domain events using a lightweight in-memory Pub/Sub dispatcher. Events
such as `order.placed`, `payment.verified`, and `table.cleaned` are processed by
background consumers for alerting and reporting.

## Takeaway Counters

The project supports a lightweight takeaway flow powered by QR codes at sales
counters. Guests can scan a counter's QR to browse the menu and place an order.
Staff can mark orders as ready or delivered, which triggers invoice generation
suitable for 80 mm thermal printers. See `docs/counter_takeaway.md` for more
details.<|MERGE_RESOLUTION|>--- conflicted
+++ resolved
@@ -82,13 +82,10 @@
 uvicorn app.main:app --reload
 ```
 
-<<<<<<< HEAD
 Visit <http://localhost:8000/health> for liveness and <http://localhost:8000/ready> for readiness checks.
 Use `/support/contact` to fetch support email, phone, hours, and documentation links.
 Browsers requesting `text/html` receive simple static pages for 403, 404, and 500 errors.
-=======
-Visit <http://localhost:8000/health> for liveness, <http://localhost:8000/ready> for readiness, and <http://localhost:8000/version> for build metadata.
->>>>>>> 03b7ac5d
+
 
 All API responses use a standard envelope:
 
