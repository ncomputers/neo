--- conflicted
+++ resolved
@@ -27,13 +27,11 @@
 - `LOG_SAMPLE_GUEST_4XX` – sampling rate for guest 4xx logs (default `0.1`)
 - `ERROR_DSN` – optional Sentry-compatible DSN for centralized error reporting
 - `MAINTENANCE` – when `1`, only admin routes are served; others return `503 {"code":"MAINTENANCE"}`
-<<<<<<< HEAD
 - `ENABLE_GATEWAY` – enable Razorpay/Stripe checkout routes (defaults to manual UTR when off)
-=======
 - `READ_REPLICA_URL` – optional PostgreSQL DSN for read-only queries. When
   reachable, menu fetch, dashboard charts and export endpoints use this
   replica.
->>>>>>> a35e2191
+
 
 Real-time streams expose additional knobs:
 
