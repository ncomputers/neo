# Neo Monorepo

This repository contains three main services:

- `api/` – FastAPI application with `/health`, `/ready` and `/time/skew` endpoints, Alembic migrations, and service helpers such as EMA-based ETA utilities with per-tenant persistence.
- `pwa/` – React + Tailwind front end with a placeholder home page.
- `ops/` – Docker Compose for local development.
-
Invoices support optional FSSAI license details when provided.
QR pack generation events are audited and can be exported via admin APIs. See
[`docs/qrpack_audit.md`](docs/qrpack_audit.md) for details.

## Security

Owner and admin accounts can enable optional TOTP-based two-factor authentication. See [`docs/auth_2fa.md`](docs/auth_2fa.md) for available endpoints. Sensitive operations like secret rotation, full exports and tenant closure require a fresh step-up verification.

Responses include a strict Content-Security-Policy with per-request nonces applied to inline styles and scripts in printable invoices and KOT pages. A report-only variant sends violation details to `/csp/report`; the latest 500 reports are available at `/admin/csp/reports`.

Guest-facing order endpoints accept an `Idempotency-Key` header (UUID). Successful responses are cached for 24 hours and the key is recorded in audit logs to guard against duplicate charges.

All pull requests run Bandit, pip-audit, and ruff checks in CI to block risky code and dependencies.

## Configuration

Runtime settings are defined in `config.json` and may be overridden by environment variables loaded from a local `.env` file. The `config.py` module exposes a `get_settings()` helper that reads both sources.

Tenants can define `happy_hour` windows with percent or flat discounts applied during the specified times.

The configuration includes the `kds_sla_secs` threshold (default 900 seconds)
that determines how long a KDS item may remain `in_progress` before a breach
notification is triggered.

Logging can be tuned via:

- `LOG_LEVEL` – set log verbosity (default `INFO`)
- `LOG_FORMAT` – log output format (`json` or `text`, default `json`)
- `LOG_SAMPLE_GUEST_4XX` – sampling rate for guest 4xx logs (default `0.1`)
- `ERROR_DSN` – optional Sentry-compatible DSN for centralized error reporting
- `MAINTENANCE` – when `1`, only admin routes are served; others return `503 {"code":"MAINTENANCE"}`
- `ENABLE_GATEWAY` – enable Razorpay/Stripe checkout routes (defaults to manual UTR when off)
- `READ_REPLICA_URL` – optional PostgreSQL DSN for read-only queries. When
  reachable, menu fetch, dashboard charts and export endpoints use this
  replica. Health is checked on startup and every 30 s; if the replica
  becomes unreachable the app falls back to the primary. The current state is
  exposed via `app.state.replica_healthy` and Prometheus gauge
  `db_replica_healthy` (1 healthy, 0 unhealthy).


Real-time streams expose additional knobs:

- `MAX_CONN_PER_IP` – cap concurrent SSE/WS connections per client IP (default `20`)
- `HEARTBEAT_TIMEOUT_SEC` – seconds between WebSocket pings and heartbeat timeout (default `30`)
- `QUEUE_MAX` – maximum pending messages per connection before dropping the client (default `100`)

Tenants may also set a future `maintenance_until` timestamp in the `tenants`
table to temporarily block their own traffic. Requests made before the
timestamp receive the same 503 response with a `Retry-After` header.
Administrators can schedule this window via `POST /api/outlet/{tenant}/maintenance/schedule`.

Outlets can also be closed permanently. `POST /api/outlet/{tenant}/close` marks the
outlet as closed and schedules a data purge 90 days later. During this period
guest endpoints are blocked. Super admins may reactivate the outlet before
purge via `POST /api/admin/tenants/{id}/restore`.

Request bodies and query parameters are scrubbed of sensitive keys such as
`pin`, `utr`, `auth`, `gstin`, and `email` before being written to logs.

Media files can be persisted using either the local filesystem or S3. Configure
storage with:

- `STORAGE_BACKEND` – `local` (default) or `s3`
- `MEDIA_DIR` – directory for local file storage
- `S3_ENDPOINT`, `S3_REGION`, `S3_BUCKET`, `S3_ACCESS_KEY`, `S3_SECRET_KEY` – S3
  connection details used when the backend is `s3`

To cut storage costs, apply an S3 lifecycle rule that transitions objects to
infrequent access after 30 days and purges delete markers after a week:

```json
{
  "Rules": [
    {
      "ID": "media-ia",
      "Filter": {"Prefix": ""},
      "Status": "Enabled",
      "Transitions": [{"Days": 30, "StorageClass": "STANDARD_IA"}],
      "Expiration": {"Days": 7, "ExpiredObjectDeleteMarker": true}
    }
  ]
}
```

## Licensing limits

Tenants can be assigned quotas via the `license_limits` JSON column in the
`tenants` table. Supported keys include:

- `max_tables`
- `max_menu_items`
 - `max_images_mb`
- `max_daily_exports`

Exceeding any quota results in a `403 FEATURE_LIMIT` response with a helpful
hint. Administrators may inspect current usage and limits via
`GET /api/outlet/{tenant}/limits/usage` when providing an `X-Tenant-ID` header.
The admin dashboard displays these limits with usage bars and a "Request more"
link for contacting support.

Copy the example environment file and adjust values as needed:

```bash
cp .env.example .env
```

At startup the API validates that critical variables like `DB_URL` and
`REDIS_URL` are present. CI runs `scripts/env_audit.py` during linting to
keep `.env.example` in sync, and you can run the script locally to compare
`.env.example` against the required list and spot missing keys.

## Quickstart

The following commands install dependencies, set up the environment, apply
database migrations for both the master schema and an example tenant, and run
the test suite:

```bash
pip install -r api/requirements.txt
python run_all.py --env --install
alembic upgrade head
pytest -q
```

## Database performance

Migration `0010_hot_path_indexes` adds indexes on frequently queried columns
and, when running on PostgreSQL, ensures monthly partitions for `invoices` and
`payments` based on `created_at`. SQLite deployments skip the partition step but
still benefit from the new indexes.

Hot query plans are checked in CI using `scripts/plan_guard.py`, which runs
`EXPLAIN ANALYZE` and compares the p95 execution time against baselines in
`.ci/baselines/`.

## Continuous Integration

GitHub Actions runs the test suite along with `pre-commit`, `pa11y-ci`, `pip-audit`, and `gitleaks` for
all pull requests. To mirror these checks locally:

```bash
pip install pre-commit pip-audit gitleaks
pre-commit run --all-files
npx pa11y-ci -c pa11y-ci.json
pip-audit
gitleaks detect -c .gitleaks.toml
```

## Localization

Translation files live in `api/app/i18n`. A pre-commit hook verifies that English,
Hindi and Gujarati JSON files share the same keys:

```bash
pre-commit run --hook-stage manual i18n-lint --all-files
# or run directly:
python scripts/i18n_lint.py
```

The CI workflow also runs this lint to prevent missing translations.

## End-to-End Tests

Playwright-based smoke tests cover a guest's ordering flow. Run them headlessly:

```bash
cd e2e/playwright
npm install
npm test
```

## API

```bash
cd api
pip install -r requirements.txt
uvicorn app.main:app --reload
```

Visit <http://localhost:8000/health> for liveness and <http://localhost:8000/ready> for readiness checks.
Use `/support/contact` to fetch support email, phone, hours, documentation links, and legal policy URLs.
Legal policy pages are available at `/legal/{page}` (for example, `/legal/privacy` or `/legal/terms`) and support optional outlet branding.
Bundled diagnostics for an outlet can be downloaded by admin users at `/api/outlet/{tenant}/support/bundle.zip`.
Browsers requesting `text/html` receive simple static pages for 403, 404, and 500 errors.


All API responses use a standard envelope:

- Success: `{ "ok": true, "data": ... }`
- Error: `{ "ok": false, "error": { "code": ..., "message": ... } }`

### Onboarding Wizard

A minimal onboarding flow captures tenant details:

- `POST /api/onboarding/start` – create a session and return `onboarding_id`.
- `POST /api/onboarding/{id}/profile` – set name, address, logo, timezone and language.
- `POST /api/onboarding/{id}/tax` – store GST mode and registration info.
- Tenants may also define rounding policies:
  - `gst_rounding` – either `item-wise` or `invoice-total`
  - `rounding_mode` – one of `half-up`, `bankers`, `ceil` or `floor`
- `POST /api/onboarding/{id}/tables` – allocate tables and assign QR tokens.
- `POST /api/onboarding/{id}/payments` – configure payment modes and VPA.
- `POST /api/onboarding/{id}/finish` – finalize and activate the tenant.

### QR Pack

- `GET /api/outlet/{tenant}/qrpack.pdf?size=A4&per_page=12&show_logo=true&label_fmt=Table%20{n}` – generate a printable sheet of table labels with QR codes and the outlet logo.
  - `size` may be `A4`, `A3` or `Letter`
  - `per_page` accepts `6`, `12` or `24` (max `24`)
  - `show_logo` toggles the outlet logo on each page
  - `label_fmt` customises table labels; `{n}` is replaced with the table number and `{label}` with the base label
  - responses are cached in Redis for ten minutes and the endpoint is rate-limited to one request per minute per tenant
- `POST /api/outlet/{tenant}/tables/{code}/qr/rotate` – rotate a table's QR token, returning a new deeplink and QR image.

### Coupons

Coupons can be marked as stackable and may specify a per-invoice `max_discount` cap. When multiple stackable coupons are applied, the invoice `bill_json` records the `applied_coupons` and the combined `effective_discount`.

Attempts to combine a non-stackable coupon with others raise a `CouponError` with code `NON_STACKABLE`.

### Feedback

- `POST /api/outlet/{tenant}/feedback` – submit a thumbs-up or thumbs-down rating with optional note using a guest token.
- `GET /api/outlet/{tenant}/feedback/summary?range=30` – aggregate ratings for admins over the last `range` days (default 30).
- `POST /api/pilot/{tenant}/feedback` – submit an NPS score (0-10) with optional comment.
\

### Super Admin

The backend exposes a super-admin endpoint used for tenant provisioning:

- `POST /api/super/outlet` – create an outlet and run tenant migrations. The
  router is present but not yet included in the main application.

### Guest Menu

A guest-facing router exposes menu data for a specific table:

- `GET /g/{table_token}/menu` – list menu categories and items. Responses
  include an `ETag` derived from a menu version that increments whenever the
  menu is modified, ensuring caches invalidate reliably.
- `GET /h/{room_token}/menu` – list menu for hotel rooms.
- `POST /h/{room_token}/order` – place a room service order.
- `POST /h/{room_token}/request/cleaning` – request housekeeping for the room.
- `POST /g/{table_token}/bill` – generate a bill; payload may include an optional `tip` and `coupons` list.


This router relies on tenant-specific databases and is not wired into the
application yet.
Guest endpoints honor the `Accept-Language` header and return localized UI labels
for menu actions such as **Order**, **Pay**, and **Get Bill**. English is the
default with Hindi and Gujarati stubs included.

### Admin Menu

An admin-only route allows toggling item availability:

- `POST /api/outlet/{tenant_id}/menu/item/{item_id}/out_of_stock` – set an
  item's stock flag. Body: `{"flag": true|false}`. Requires an admin role.

### Dashboard

An owner-facing endpoint exposes key performance indicators for the current day:

- `GET /api/outlet/{tenant_id}/dashboard/tiles?force=true` – returns today's order count, sales total, average ETA seconds, and top items. Metrics are computed in the outlet's timezone and cached for 30s (use `force=true` to bypass cache).
- `GET /api/outlet/{tenant_id}/dashboard/charts?range=7&force=true` – returns daily sales, orders, average ticket, 7/30-day sales moving averages, hourly sales heatmap, payment mix, and anomaly flags for the last 7/30/90 days. Metrics are computed in the outlet's timezone and cached for 5 minutes (use `force=true` to bypass cache).

### Staff Login

Outlet staff can authenticate with a numeric PIN to perform protected actions:

- `POST /api/outlet/{tenant}/staff/login` – verify a PIN and receive a short-lived JWT.
- `GET /api/outlet/{tenant}/staff/me` – example protected route requiring the JWT.
- `GET /api/outlet/{tenant}/staff/shifts?date=YYYY-MM-DD` – staff shift summary with logins,
  KOT accepted, tables cleaned, voids and total login time. Use `format=csv` for CSV export.

### Magic Link Login

Owners can authenticate using a passwordless email flow:

- `POST /auth/magic/start` – request a single-use login link. Throttled to 2/min per IP and 5/hour per email. When rate limited, clients may include an `X-Captcha-Token` HMAC generated with `CAPTCHA_SECRET` to bypass.
- `GET /auth/magic/consume?token=...` – exchange the link for a session JWT.

### Media Uploads

Admins can attach photos to items:

- `POST /api/outlet/{tenant}/media/upload` – accepts PNG, JPEG, or WebP up to
  2 MB and 4096×4096 pixels, strips EXIF metadata, re-encodes the image, and
  stores it via the configured backend. Returns `{url, key}`. Requires an admin
  role.

### Backups

Trigger a JSON backup of a tenant's database:

- `POST /api/outlet/{tenant_id}/backup` – runs the backup script and returns the
  path to the generated file.

### Daily Exports

Download a ZIP bundle of invoices, payments and per-day totals over a date range:

- `GET /api/outlet/{tenant}/exports/daily?start=YYYY-MM-DD&end=YYYY-MM-DD&limit=10000&cursor=0`
  – returns `invoices.csv`, `payments.csv` and `z-report.csv` plus individual invoice
  PDFs (or HTML when the PDF engine is unavailable). The range is capped at 31 days
  and each CSV includes at most `limit` rows (default 10k). When more rows are available
  the response includes an `X-Cursor` header that can be supplied as the `cursor`
  query parameter to resume the export.

### GST Reports

Generate monthly GST summaries:

- `GET /api/outlet/{tenant}/reports/gst/monthly?month=YYYY-MM` – returns a CSV
  grouped by HSN with CGST/SGST totals for registered outlets, a single summary
  line for composition, or totals without tax lines for unregistered outlets.

### Housekeeping

Cleaning staff can reset tables after guests settle their bills:

- `POST /api/outlet/{tenant_id}/housekeeping/table/{table_id}/start_clean` – mark a table as being cleaned.
- `POST /api/outlet/{tenant_id}/housekeeping/table/{table_id}/ready` – record cleaning completion and reopen the table.
- `POST /api/outlet/housekeeping/room/{room_id}/start_clean` – mark a room as being cleaned.
- `POST /api/outlet/housekeeping/room/{room_id}/ready` – record cleaning completion and reopen the room.

Tables and rooms transition through states such as `open`, `locked` and `cleaning`; guests are blocked from ordering unless the respective table or room is `open`.


### Alerts

Configure and inspect notification rules:

- `POST /api/outlet/{tenant_id}/alerts/rules` – create a rule (`event`, `channel`, `target`, `enabled`).
- `GET /api/outlet/{tenant_id}/alerts/rules` – list configured rules.
- `GET /api/outlet/{tenant_id}/alerts/outbox?status=queued|delivered` – list recent notifications.
- `GET /api/outlet/{tenant_id}/outbox?status=pending|delivered|failed&limit=100` – inspect notification outbox.
- `POST /api/outlet/{tenant_id}/outbox/{id}/retry` – reset a notification for another delivery attempt.
- `POST /api/outlet/{tenant_id}/webhooks/test` – send a sample webhook payload to a URL.
- `POST /api/outlet/{tenant_id}/webhooks/{id}/replay` – re-enqueue a webhook from outbox history.
- `GET /api/outlet/{tenant_id}/dlq?limit=100` – view dead-lettered notifications.
- `POST /api/outlet/{tenant_id}/dlq/{id}/requeue` – move a dead-lettered event back to the outbox.
- `DELETE /api/outlet/{tenant_id}/dlq/{id}` – discard a dead-lettered event.

Webhook payloads returned via these endpoints are scrubbed of secret fields for safe display.

### Table Map

Admins can pin tables on a floor plan and retrieve their states:

- `POST /api/outlet/{tenant_id}/tables/{table_id}/position` – set a table's `x`/`y` coordinates and optional label. Requires an admin role.
- `GET /api/outlet/{tenant_id}/tables/map` – list table positions with their current states.


### Start Script

Run migrations and launch the API with a single command once dependencies are installed:

```bash
pip install -r api/requirements.txt python-dotenv
python start_app.py
```

The script loads environment variables from `.env`, executes `alembic upgrade head` using `api/alembic.ini` via `python -m alembic`, and starts the application via `uvicorn api.app.main:app`. If Alembic is missing, it will prompt you to install dependencies with `pip install -r api/requirements.txt`.

### Notification Worker

Queued notifications can be delivered via a small CLI worker:

```bash
POSTGRES_URL=sqlite:///dev_master.db python scripts/notify_worker.py
```

The worker drains `notifications_outbox` rows and currently supports
`console`, `webhook`, `whatsapp_stub`, `sms_stub` and `email_stub` channels. The
`*_stub` channels simply log the payload and are placeholders for future
provider adapters. Each outbox row tracks delivery `attempts` and schedules
retries via `next_attempt_at`. Failed deliveries use exponential backoff with
jitter (roughly 1s, 5s, 30s, 2m and 10m). A Redis-backed circuit breaker tracks
consecutive failures per destination using keys `cb:{hash}:state`,
`cb:{hash}:fails` and `cb:{hash}:until`. It opens after the threshold is
exceeded, stays open for a cooldown period and then permits a half-open probe
before returning to the closed state on success.
The retry count is capped by the `OUTBOX_MAX_ATTEMPTS` environment variable
(default: 5). Events that exceed this limit are moved to a `notifications_dlq`
table for inspection, which records the original event and error.

Additional environment variables:

* `CB_FAILURE_THRESHOLD` – failures before opening the breaker (default: 8)
* `CB_COOLDOWN_SEC` – seconds the breaker remains open (default: 600)
* `CB_HALFOPEN_TRIALS` – allowed requests during half-open state (default: 1)
* `CB_KEY_PREFIX` – Redis key prefix (default: `cb:`)

Metrics exposed under `/metrics` include `webhook_attempts_total`,
`webhook_failures_total` and `webhook_breaker_state`. Attempts and failures are
labelled by destination hash, while the breaker gauge uses the same hash and
reports `0` when closed, `1` when open and `2` when half-open.

### KDS SLA Watcher

`scripts/kds_sla_watch.py` scans a tenant's queue and enqueues
`kds.sla_breach` events when an item remains `in_progress` longer than the
`kds_sla_secs` setting. When breaches occur an additional
`kds.sla_breach.owner` event summarises the most delayed items and tables for
delivery via owner alert channels (WhatsApp, email or Slack). Schedule it
periodically:

An internal endpoint `/api/outlet/{tenant}/kds/sla/breach` lets the KDS push
breach summaries with a time window and delayed items. Owner notifications are
queued across email, WhatsApp or Slack based on alert rules.

```bash
POSTGRES_URL=sqlite:///dev_master.db \
POSTGRES_TENANT_DSN_TEMPLATE=sqlite+aiosqlite:///tenant_{tenant_id}.db \
python scripts/kds_sla_watch.py --tenant demo
```

### Real-time Updates

Connect to `ws://localhost:8000/tables/{id}/ws` to receive live order
notifications. Messages are fanned out via Redis channels named
`rt:update:{table_code}` and include the `order_id`, current `status` and
an `eta_secs` field. The ETA is computed from an exponential moving
average and decreases with elapsed prep time. It never goes below zero and
hits exactly `0` when an order is `ready` or `served`.

### Guest Notifications

Guests who share a phone number and opt in to WhatsApp receive order status
updates when their order is accepted, out for delivery, or ready. Messages are
queued through the notification outbox and delivered via the configured
WhatsApp provider.
The API includes a Redis-backed rate limiter that blocks an IP after three consecutive failed requests.

### Guest request limits

Anonymous guest POSTs under `/g/*` are capped at 256KB. When rate limits are
exceeded, responses use error code `RATE_LIMIT` and include a hint like
`retry in 10s`.

### Idempotency

POST requests under `/g`, `/h` and `/c` honour an `Idempotency-Key`
header. Keys must be base64 or hexadecimal strings up to 128 characters.
Successful responses are cached in Redis for five minutes so that network
retries receive the original body without creating duplicate records.

### Observability

Each request is tagged with a `correlation_id` that appears in the JSON logs.
All HTTP responses follow a simple envelope structure of
`{"ok": true, "data": ...}` for success or
`{"ok": false, "error": {"code": ..., "message": ...}}` for failures.
Prometheus metrics are exposed at `/metrics`. Key metrics include:

- `http_requests_total`: total HTTP requests labelled by path/method/status
- `orders_created_total`: orders created
- `invoices_generated_total`: invoices generated
- `idempotency_hits_total` / `idempotency_conflicts_total`: idempotency key usage
- `table_locked_denied_total` / `room_locked_denied_total`: requests denied due to locks
- `http_errors_total`: HTTP errors labelled by status
- `slo_requests_total` / `slo_errors_total`: guest requests and errors by route
- `notifications_outbox_delivered_total` / `notifications_outbox_failed_total`: notification worker results
- `ws_messages_total`: WebSocket messages delivered
- `sse_clients_gauge`: currently connected SSE clients
- `digest_sent_total`: daily KPI digests sent (via route or CLI)
- Background job status: `/api/admin/jobs/status` returns worker heartbeats,
  processed counts, recent failures, and queue depths.
<<<<<<< HEAD
Rolling 30-day error budgets per guest route are exposed at `/admin/ops/slo`.
=======
- Dead-letter queue: `/api/admin/dlq?type=webhook|export` lists failed jobs;
  `POST /api/admin/dlq/replay` re-enqueues a job by ID.
>>>>>>> 298d7dca

The `/api/outlet/{tenant_id}/digest/run` route and the `daily_digest.py` CLI both increment `digest_sent_total`.

## Daily Digest Scheduler

`scripts/digest_scheduler.py` scans all active tenants and triggers the KPI digest once the local time passes **09:00** in each tenant's timezone. The last sent date is stored in Redis under `digest:last:{tenant}` to prevent duplicates. A systemd timer (`deploy/systemd/neo-digest.timer`) runs this script every five minutes.

`scripts/pilot_digest.py` collects pilot-tenant telemetry (orders, notification failures, SLA breaches, breaker opens and export errors) and sends a summary via email and Slack each day at **20:00 IST**. Tenants are configured through the `PILOT_TENANTS` environment variable.

`scripts/pilot_nps_digest.py` aggregates pilot NPS feedback per outlet and emails a daily summary.


## Grace/Expiry Reminders

`scripts/grace_reminder.py` scans tenant subscriptions and enqueues owner alerts when a license is set to expire in 7, 3 or 1 days, or while it remains within the grace window. A systemd timer (`deploy/systemd/neo-grace.timer`) runs this helper daily.

## PWA

```bash
cd pwa
npm install
npm run dev
```

## Docker Compose

From the `ops` directory you can launch the full development stack:

```bash
cd ops
make up
```

The stack includes FastAPI, two Postgres databases (master and tenant), Redis, MinIO for S3-compatible storage, and an Nginx reverse proxy. Shut it down with:

```bash
make down
```

## Tenant Onboarding

Use the helper script to provision a new tenant database and register its
metadata:

```bash
python -c "from api.onboard_tenant import create_tenant; create_tenant('demo', 'demo.local')"
```

The function creates a dedicated Postgres database, applies migrations, and
records branding and configuration details in the master schema. Invoice
numbering for each tenant can be customised via ``inv_prefix`` and an
``inv_reset`` policy (``monthly``, ``yearly`` or ``never``). With a monthly
reset, numbers include the year and month, e.g. ``INV-ABC-202402-0001``.

### Invoice PDFs

Invoices can be rendered as PDFs via ``GET /invoice/{invoice_id}/pdf``.
Specify ``?size=80mm`` for thermal receipts or ``?size=A4`` for full pages.
If WeasyPrint is unavailable, the endpoint falls back to returning the
rendered HTML.

### KOT PDFs

Kitchen Order Tickets for table, room or counter orders can be printed through
``GET /api/outlet/{tenant}/kot/{order_id}.pdf``. The route returns an 80mm
render suitable for thermal printers and falls back to HTML when PDF
generation is not available.

For development convenience, a lightweight CLI is also available to prepare a
tenant database or schema and report when it's ready:

```bash
python scripts/tenant_create_db.py --tenant TENANT_ID
```

The script will print `READY` once the database is available.

To apply migrations for an existing tenant database, run:

```bash
python scripts/tenant_migrate.py --tenant TENANT_ID
```

To populate a tenant with a minimal category, two items and a table, execute:

```bash
python scripts/tenant_seed.py --tenant TENANT_ID
```

The command prints a JSON payload containing the new record IDs.

For hotel or counter flows, additional helpers are available to create QR tokens:

```bash
python scripts/tenant_seed_hotel.py --tenant TENANT_ID
python scripts/tenant_seed_counter.py --tenant TENANT_ID
python scripts/tenant_qr_tools.py list_tables --tenant TENANT_ID
python scripts/tenant_qr_tools.py regen_qr --tenant TENANT_ID --table TABLE_CODE
python scripts/tenant_qr_tools.py bulk_add_tables --tenant TENANT_ID --count 10
```

For local scale testing, a helper seeds large volumes of data using bulk
inserts:

```bash
python scripts/seed_large_outlet.py --tenant TENANT_ID --tables 300 --items 5000 --orders 50000 --days 60
```

To compute daily Z-report totals and enqueue a day-close notification into the
master outbox, run:

```bash
python scripts/day_close.py --tenant TENANT_ID --date YYYY-MM-DD
```

The CLI aggregates invoice figures for the specified date and records a
`dayclose` event for downstream processors.

To prune old tenant audit logs, delivered notifications and access logs, run:

```bash
python scripts/retention_sweep.py --tenant TENANT_ID --days 30
```

The sweep deletes `audit_tenant` rows, delivered `notifications_outbox`
entries and `access_logs` records older than the specified retention window.

To anonymize stale guest PII for a tenant, use:

```bash
python scripts/anonymize_pii.py --tenant TENANT_ID --days 30
```

This helper nulls the `name`, `phone` and `email` columns in `invoices` and
`customers` beyond the retention window and records a summary in
`audit_tenant`.

To apply the configured retention policy for a tenant, run:

```bash
python scripts/retention_enforce.py --tenant TENANT_NAME
```

The command looks up retention windows in the master database and invokes the
anonymization and sweep helpers accordingly.


## Audit Logging

Login attempts, order edits and payments write to SQLite-backed audit tables.
Run the cleanup helper to purge entries older than the configured retention
period:

```bash
python api/app/audit.py
```

## Development Notes

Every Python module begins with a filename comment followed by a concise module
docstring. Functions and classes include descriptive docstrings and inline
comments explain non-obvious logic.

Create a virtual environment and install development dependencies:

```bash
python -m venv .venv
source .venv/bin/activate
pip install -r api/requirements.txt
```

Run the full test suite:

```bash
pytest
```

Run a single module or test:

```bash
pytest api/tests/test_auth.py::test_password_login_success
```

### API contract fuzzing

Critical `orders`, `billing` and `exports` routes are fuzzed with [Schemathesis](https://schemathesis.readthedocs.io/) to catch schema regressions.
Run them locally with:

```bash
pytest tests/api_contract -q
```

## Events

The API emits domain events using a lightweight in-memory Pub/Sub dispatcher. Events
such as `order.placed`, `payment.verified`, and `table.cleaned` are processed by
background consumers for alerting and reporting.

## Takeaway Counters

The project supports a lightweight takeaway flow powered by QR codes at sales
counters. Guests can scan a counter's QR to browse the menu and place an order.
Staff can mark orders as ready or delivered, which triggers invoice generation
suitable for 80 mm thermal printers. See `docs/counter_takeaway.md` for more
details.

## Troubleshooting Help

Static help pages for staff are available under `/help/{page}`. Guides include
`printing`, `network`, `qr`, `owner_onboarding`, `cashier_kds_cheatsheet`, and
`troubleshooting`, each showing the outlet's branding when a `tenant_id` is
supplied.

## Release

Run `python scripts/release_tag.py` to generate a changelog entry and tag a new version. The helper queries merged pull requests since the last tag and groups entries by label. A `release` workflow is available for manual triggering via the GitHub UI.

## Deployment

A `deploy` GitHub Actions workflow builds Docker images, verifies staging with preflight, smoke, canary, and accessibility gates, then waits for manual approval before a blue/green production rollout with automatic rollback on failure. See `docs/CI_CD.md` for details.<|MERGE_RESOLUTION|>--- conflicted
+++ resolved
@@ -477,12 +477,9 @@
 - `digest_sent_total`: daily KPI digests sent (via route or CLI)
 - Background job status: `/api/admin/jobs/status` returns worker heartbeats,
   processed counts, recent failures, and queue depths.
-<<<<<<< HEAD
 Rolling 30-day error budgets per guest route are exposed at `/admin/ops/slo`.
-=======
 - Dead-letter queue: `/api/admin/dlq?type=webhook|export` lists failed jobs;
   `POST /api/admin/dlq/replay` re-enqueues a job by ID.
->>>>>>> 298d7dca
 
 The `/api/outlet/{tenant_id}/digest/run` route and the `daily_digest.py` CLI both increment `digest_sent_total`.
 
