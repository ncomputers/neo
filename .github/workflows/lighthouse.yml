--- conflicted
+++ resolved
@@ -61,11 +61,8 @@
       - name: Wait for /ready
         run: bash scripts/ci_wait_ready.sh
       - name: Run Lighthouse CI
-<<<<<<< HEAD
         run: lhci autorun --config=lighthouserc.json
-=======
-        run: ./.ci/scripts/run_with_timeout.sh bash -c "SKIP_DB_MIGRATIONS=1 python start_app.py & sleep 5 && lhci autorun --config=lighthouserc.json"
->>>>>>> 301bd4a4
+
       - name: Upload Lighthouse reports
         uses: actions/upload-artifact@v4
         with:
