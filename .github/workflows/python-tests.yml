name: Python tests

on:
  push:
  pull_request:

jobs:
  tests:
    runs-on: ubuntu-latest
    strategy:
      matrix:
        db: [sqlite, postgres]
    services:
      postgres:
        if: matrix.db == 'postgres'
        image: postgres:16
        env:
          POSTGRES_USER: postgres
          POSTGRES_PASSWORD: postgres
          POSTGRES_DB: postgres
        ports:
          - 5432:5432
        options: >-
          --health-cmd="pg_isready -U postgres"
          --health-interval=10s
          --health-timeout=5s
          --health-retries=5
    env:
      POSTGRES_HOST: ${{ matrix.db == 'postgres' && 'localhost' || '' }}
      POSTGRES_USER: ${{ matrix.db == 'postgres' && 'postgres' || '' }}
      POSTGRES_PASSWORD: ${{ matrix.db == 'postgres' && 'postgres' || '' }}
      POSTGRES_DB: ${{ matrix.db == 'postgres' && 'postgres' || '' }}
      POSTGRES_TENANT_DSN_TEMPLATE: ${{ matrix.db == 'postgres' && 'postgresql+asyncpg://postgres:postgres@localhost:5432/{tenant_id}' || '' }}
    steps:
      - uses: actions/checkout@v4
      - uses: actions/setup-python@v5
        with:
          python-version: '3.11'
      - name: Install dependencies
        run: |
          python -m pip install --upgrade pip
          pip install pre-commit
          pip install -r api/requirements.txt
          pip install pytest pytest-cov pillow
          if [ "${{ matrix.db }}" = "postgres" ]; then pip install asyncpg; fi
      - name: Run tenant migrations
        if: matrix.db == 'postgres'
        run: |
          python scripts/tenant_create_db.py --tenant demo
          python scripts/tenant_seed.py --tenant demo
      - name: Lint
        run: pre-commit run --all-files --show-diff-on-failure
      - name: Audit environment
        run: python scripts/env_audit.py
      - name: Check i18n keys
        run: pre-commit run --hook-stage manual i18n-lint --all-files
      - name: Test
<<<<<<< HEAD
        run: pytest --cov=api --cov-report=term --cov-fail-under=80 -q
=======
        run: pytest -q
  api-contract:
    runs-on: ubuntu-latest
    steps:
      - uses: actions/checkout@v4
      - uses: actions/setup-python@v5
        with:
          python-version: '3.11'
      - name: Install dependencies
        run: |
          python -m pip install --upgrade pip
          pip install schemathesis
          pip install -r api/requirements.txt
          pip install pytest
      - name: Contract tests
        run: pytest tests/api_contract -q
>>>>>>> 19778f72
<|MERGE_RESOLUTION|>--- conflicted
+++ resolved
@@ -55,23 +55,4 @@
       - name: Check i18n keys
         run: pre-commit run --hook-stage manual i18n-lint --all-files
       - name: Test
-<<<<<<< HEAD
         run: pytest --cov=api --cov-report=term --cov-fail-under=80 -q
-=======
-        run: pytest -q
-  api-contract:
-    runs-on: ubuntu-latest
-    steps:
-      - uses: actions/checkout@v4
-      - uses: actions/setup-python@v5
-        with:
-          python-version: '3.11'
-      - name: Install dependencies
-        run: |
-          python -m pip install --upgrade pip
-          pip install schemathesis
-          pip install -r api/requirements.txt
-          pip install pytest
-      - name: Contract tests
-        run: pytest tests/api_contract -q
->>>>>>> 19778f72
